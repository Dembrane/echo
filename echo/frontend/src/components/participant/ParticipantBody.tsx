import WelcomeImage from "@/assets/participant-welcome-pattern.png";
import {
  combineUserChunks,
  useConversationChunksQuery,
  useConversationRepliesQuery,
  useParticipantProjectById,
} from "@/lib/participantQuery";
import { useAutoAnimate } from "@formkit/auto-animate/react";
import { PropsWithChildren, useEffect, useMemo, useRef } from "react";

import { useDisclosure } from "@mantine/hooks";
import { Button, Modal, Stack, Title } from "@mantine/core";
import { Toaster } from "@/components/common/Toaster";
import { Trans } from "@lingui/react/macro";
import SystemMessage from "./SystemMessage";
import { t } from "@lingui/core/macro";
import UserChunkMessage from "./UserChunkMessage";
import SpikeMessage from "./SpikeMessage";
import { ConnectionHealthStatus } from "../common/ConnectionHealthStatus";
import { useOnlineStatus } from "@/hooks/useOnlineStatus";
import { useConversationsHealthStream } from "@/hooks/useConversationsHealthStream";
<<<<<<< HEAD
=======
import { IconExclamationCircle } from "@tabler/icons-react";
import { TipBanner } from "../common/TipBanner";
import { IconWifiOff } from "@tabler/icons-react";
import { useConversationIssueBanner } from "@/hooks/useConversationIssueBanner";
>>>>>>> 35abe6ff

export const ParticipantBody = ({
  projectId,
  conversationId,
  viewResponses = false,
  children,
  interleaveMessages = true,
  recordingStarted = false,
}: PropsWithChildren<{
  projectId: string;
  conversationId: string;
  viewResponses?: boolean;
  interleaveMessages?: boolean;
  recordingStarted?: boolean;
}>) => {
  const [ref] = useAutoAnimate();
  const [chatRef] = useAutoAnimate();
  const bottomRef = useRef<HTMLDivElement>(null);

  const projectQuery = useParticipantProjectById(projectId);
  const chunksQuery = useConversationChunksQuery(projectId, conversationId);
  const repliesQuery = useConversationRepliesQuery(conversationId);
  const isOnline = useOnlineStatus();
  const {
    eventSourceRef,
    countEventReceived,
    sseConnectionHealthy,
    lastPingTime,
    conversationIssue,
  } = useConversationsHealthStream([conversationId]);

  const combinedMessages = useMemo(() => {
    const userChunks = (chunksQuery.data ?? []).map((chunk) => ({
      type: "user_chunk" as const,
      timestamp: new Date(chunk.timestamp),
      data: chunk,
    }));

    const replies = (repliesQuery.data ?? [])
      .filter((m) => ["assistant_reply"].includes(m.type ?? ""))
      .map((m) => ({
        type: "assistant_chunk" as const,
        timestamp: new Date(m.date_created ?? ""),
        data: m,
      }));

    const allMessages = [...userChunks, ...replies].sort(
      (a, b) => a.timestamp.getTime() - b.timestamp.getTime(),
    );

    const combinedResult = [];
    let currentUserChunks = [];

    for (let i = 0; i < allMessages.length; i++) {
      const message = allMessages[i];
      if (message.type === "user_chunk") {
        currentUserChunks.push(message);
      } else {
        if (currentUserChunks.length > 0) {
          if (currentUserChunks.length > 1) {
            combinedResult.push(combineUserChunks(currentUserChunks));
          } else {
            combinedResult.push(currentUserChunks[0]);
          }
          currentUserChunks = [];
        }
        combinedResult.push(message);
      }
    }
    if (currentUserChunks.length > 0) {
      if (currentUserChunks.length > 1) {
        combinedResult.push(combineUserChunks(currentUserChunks));
      } else {
        combinedResult.push(currentUserChunks[0]);
      }
    }

    return combinedResult;
  }, [chunksQuery.data, repliesQuery.data, interleaveMessages]);

  const [opened, { open, close }] = useDisclosure(false);

  useEffect(() => {
    if (interleaveMessages && bottomRef.current) {
      bottomRef.current.scrollIntoView();
    }
  }, []);

  const conversationIssueBanner = useConversationIssueBanner(
    conversationIssue ?? "NONE",
  );

  return (
    <Stack ref={ref} className="max-h-full">
      <Toaster position="top-center" richColors />

      {!recordingStarted && (
        <h2 className="text-center text-3xl transition-opacity duration-500 ease-in-out">
          <Trans>Welcome</Trans>
        </h2>
      )}

      {recordingStarted && (
        <div className="flex min-h-[2.25rem] justify-center transition-opacity duration-500 ease-in-out">
          <ConnectionHealthStatus
            isOnline={isOnline}
            sseConnectionHealthy={sseConnectionHealthy}
          />
        </div>
      )}

      {!isOnline && (
        <TipBanner
          icon={IconWifiOff}
          message={t`You seem to be offline, please check your internet connection`}
          tipLabel={t`Tip`}
          color="blue"
        />
      )}

      {!sseConnectionHealthy && (
        <TipBanner
          icon={IconExclamationCircle}
          message={t`Something went wrong with the conversation. Please try refreshing the page or contact support if the issue persists`}
          color="blue"
        />
      )}

      {conversationIssueBanner && (
        <TipBanner
          icon={conversationIssueBanner.icon}
          message={conversationIssueBanner.message}
          tipLabel={conversationIssueBanner.tipLabel}
          color={conversationIssueBanner.color}
        />
      )}

      <img
<<<<<<< HEAD
        className={`w-full object-contain ${isOnline ? "animate-pulse duration-1000" : "grayscale filter"}`}
=======
        className={`w-full object-contain ${isOnline ? "animate-pulse duration-1000" : "grayscale filter"} ${!conversationIssueBanner ? "saturate-200" : "opacity-50"}`}
>>>>>>> 35abe6ff
        src={WelcomeImage}
      />
      {projectQuery.data && (
        <Stack ref={chatRef} py="md" pb={9}>
          <Title order={3}>
            {projectQuery.data.default_conversation_title}
          </Title>

          {projectQuery.data.default_conversation_description && (
            <SystemMessage
              markdown={
                projectQuery.data.default_conversation_description ?? ""
              }
            />
          )}

          <SystemMessage
            markdown={t`Please record your response by clicking the "Record" button below. You may also choose to respond in text by clicking the text icon.`}
            className="mb-4"
          />

          {children}

          {interleaveMessages ? (
            <Stack gap="sm">
              {combinedMessages.map((message, index) => (
                <div key={index}>
                  {message.type === "user_chunk" ? (
                    <UserChunkMessage chunk={message.data} />
                  ) : (
                    <SpikeMessage
                      message={message.data}
                      className={
                        index !== combinedMessages.length - 1 ? "border-b" : ""
                      }
                    />
                  )}
                </div>
              ))}
            </Stack>
          ) : (
            <>
              {viewResponses ? (
                <div className="flex justify-end">
                  <Stack gap="sm">
                    {chunksQuery.data
                      ?.sort(
                        (a, b) =>
                          new Date(a.timestamp).getTime() -
                          new Date(b.timestamp).getTime(),
                      )
                      .map((chunk) => (
                        <UserChunkMessage key={chunk.id} chunk={chunk} />
                      ))}
                  </Stack>
                </div>
              ) : (
                <>
                  {chunksQuery.data && chunksQuery.data.length > 0 && (
                    <div className="flex justify-end">
                      <Button variant="transparent" onClick={open}>
                        <Trans>View your responses</Trans>
                      </Button>
                    </div>
                  )}
                  <Modal
                    opened={opened}
                    onClose={close}
                    size="lg"
                    padding="xl"
                    radius="md"
                    title={t`Your responses`}
                  >
                    <div>
                      <Stack gap="sm">
                        {chunksQuery.data
                          ?.sort(
                            (a, b) =>
                              new Date(a.timestamp).getTime() -
                              new Date(b.timestamp).getTime(),
                          )
                          .map((chunk) => (
                            <UserChunkMessage key={chunk.id} chunk={chunk} />
                          ))}
                      </Stack>
                    </div>
                  </Modal>
                </>
              )}
            </>
          )}

          <div ref={bottomRef} className={viewResponses ? "" : "hidden"}></div>
        </Stack>
      )}
    </Stack>
  );
};<|MERGE_RESOLUTION|>--- conflicted
+++ resolved
@@ -19,13 +19,10 @@
 import { ConnectionHealthStatus } from "../common/ConnectionHealthStatus";
 import { useOnlineStatus } from "@/hooks/useOnlineStatus";
 import { useConversationsHealthStream } from "@/hooks/useConversationsHealthStream";
-<<<<<<< HEAD
-=======
 import { IconExclamationCircle } from "@tabler/icons-react";
 import { TipBanner } from "../common/TipBanner";
 import { IconWifiOff } from "@tabler/icons-react";
 import { useConversationIssueBanner } from "@/hooks/useConversationIssueBanner";
->>>>>>> 35abe6ff
 
 export const ParticipantBody = ({
   projectId,
@@ -164,11 +161,7 @@
       )}
 
       <img
-<<<<<<< HEAD
-        className={`w-full object-contain ${isOnline ? "animate-pulse duration-1000" : "grayscale filter"}`}
-=======
         className={`w-full object-contain ${isOnline ? "animate-pulse duration-1000" : "grayscale filter"} ${!conversationIssueBanner ? "saturate-200" : "opacity-50"}`}
->>>>>>> 35abe6ff
         src={WelcomeImage}
       />
       {projectQuery.data && (
