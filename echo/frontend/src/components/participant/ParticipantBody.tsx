import WelcomeImage from "@/assets/participant-welcome-pattern.png";
import {
  combineUserChunks,
  useConversationChunksQuery,
  useConversationRepliesQuery,
  useParticipantProjectById,
} from "@/lib/participantQuery";
import { useAutoAnimate } from "@formkit/auto-animate/react";
import { PropsWithChildren, useEffect, useMemo, useRef } from "react";

import { useDisclosure } from "@mantine/hooks";
import { Button, Modal, Stack, Title } from "@mantine/core";
import { Toaster } from "@/components/common/Toaster";
import { Trans } from "@lingui/react/macro";
import SystemMessage from "./SystemMessage";
import { t } from "@lingui/core/macro";
import UserChunkMessage from "./UserChunkMessage";
import SpikeMessage from "./SpikeMessage";
import { ConnectionHealthStatus } from "../common/ConnectionHealthStatus";
import { useOnlineStatus } from "@/hooks/useOnlineStatus";
import { useConversationsHealthStream } from "@/hooks/useConversationsHealthStream";


export const ParticipantBody = ({
  projectId,
  conversationId,
  viewResponses = false,
  children,
  interleaveMessages = true,
  recordingStarted = false,
}: PropsWithChildren<{
  projectId: string;
  conversationId: string;
  viewResponses?: boolean;
  interleaveMessages?: boolean;
  recordingStarted?: boolean;
}>) => {
  const [ref] = useAutoAnimate();
  const [chatRef] = useAutoAnimate();
  const bottomRef = useRef<HTMLDivElement>(null);

  const projectQuery = useParticipantProjectById(projectId);
  const chunksQuery = useConversationChunksQuery(projectId, conversationId);
  const repliesQuery = useConversationRepliesQuery(conversationId);
  const isOnline = useOnlineStatus();
  const {
    eventSourceRef,
    countEventReceived,
    sseConnectionHealthy,
    lastPingTime,
  } = useConversationsHealthStream([conversationId]);

  const combinedMessages = useMemo(() => {
    const userChunks = (chunksQuery.data ?? []).map((chunk) => ({
      type: "user_chunk" as const,
      timestamp: new Date(chunk.timestamp),
      data: chunk,
    }));

    const replies = (repliesQuery.data ?? [])
      .filter((m) => ["assistant_reply"].includes(m.type ?? ""))
      .map((m) => ({
        type: "assistant_chunk" as const,
        timestamp: new Date(m.date_created ?? ""),
        data: m,
      }));

    const allMessages = [...userChunks, ...replies].sort(
      (a, b) => a.timestamp.getTime() - b.timestamp.getTime(),
    );

    const combinedResult = [];
    let currentUserChunks = [];

    for (let i = 0; i < allMessages.length; i++) {
      const message = allMessages[i];
      if (message.type === "user_chunk") {
        currentUserChunks.push(message);
      } else {
        if (currentUserChunks.length > 0) {
          if (currentUserChunks.length > 1) {
            combinedResult.push(combineUserChunks(currentUserChunks));
          } else {
            combinedResult.push(currentUserChunks[0]);
          }
          currentUserChunks = [];
        }
        combinedResult.push(message);
      }
    }
    if (currentUserChunks.length > 0) {
      if (currentUserChunks.length > 1) {
        combinedResult.push(combineUserChunks(currentUserChunks));
      } else {
        combinedResult.push(currentUserChunks[0]);
      }
    }

    return combinedResult;
  }, [chunksQuery.data, repliesQuery.data, interleaveMessages]);

  const [opened, { open, close }] = useDisclosure(false);

  useEffect(() => {
    if (interleaveMessages && bottomRef.current) {
      bottomRef.current.scrollIntoView();
    }
  }, []);

  return (
    <Stack ref={ref} className="max-h-full">
      <Toaster position="top-center" richColors />

      {!recordingStarted && (
        <h2 className="text-center text-3xl transition-opacity duration-500 ease-in-out">
          <Trans>Welcome</Trans>
        </h2>
      )}

      {recordingStarted && (
        <div className="flex justify-center transition-opacity duration-500 ease-in-out min-h-[2.25rem]">
          <ConnectionHealthStatus isOnline={isOnline} sseConnectionHealthy={sseConnectionHealthy} />
        </div>
      )}

      <img
<<<<<<< HEAD
        // className="w-full animate-pulse object-contain saturate-200 duration-1000"
        className="w-full animate-pulse object-contain saturate-50 duration-1000"
        // className="w-full object-contain !grayscale"
=======
        className={`w-full object-contain ${isOnline ? "animate-pulse duration-1000" : "filter grayscale"}`}
>>>>>>> 9709ea03
        src={WelcomeImage}
      />
      {projectQuery.data && (
        <Stack ref={chatRef} py="md" pb={9}>
          <Title order={3}>
            {projectQuery.data.default_conversation_title}
          </Title>

          {projectQuery.data.default_conversation_description && (
            <SystemMessage
              markdown={
                projectQuery.data.default_conversation_description ?? ""
              }
            />
          )}

          <SystemMessage
            markdown={t`Please record your response by clicking the "Record" button below. You may also choose to respond in text by clicking the text icon.`}
            className="mb-4"
          />

          {children}

          {interleaveMessages ? (
            <Stack gap="sm">
              {combinedMessages.map((message, index) => (
                <div key={index}>
                  {message.type === "user_chunk" ? (
                    <UserChunkMessage chunk={message.data} />
                  ) : (
                    <SpikeMessage
                      message={message.data}
                      className={
                        index !== combinedMessages.length - 1 ? "border-b" : ""
                      }
                    />
                  )}
                </div>
              ))}
            </Stack>
          ) : (
            <>
              {viewResponses ? (
                <div className="flex justify-end">
                  <Stack gap="sm">
                    {chunksQuery.data
                      ?.sort(
                        (a, b) =>
                          new Date(a.timestamp).getTime() -
                          new Date(b.timestamp).getTime(),
                      )
                      .map((chunk) => (
                        <UserChunkMessage key={chunk.id} chunk={chunk} />
                      ))}
                  </Stack>
                </div>
              ) : (
                <>
                  {chunksQuery.data && chunksQuery.data.length > 0 && (
                    <div className="flex justify-end">
                      <Button variant="transparent" onClick={open}>
                        <Trans>View your responses</Trans>
                      </Button>
                    </div>
                  )}
                  <Modal
                    opened={opened}
                    onClose={close}
                    size="lg"
                    padding="xl"
                    radius="md"
                    title={t`Your responses`}
                  >
                    <div>
                      <Stack gap="sm">
                        {chunksQuery.data
                          ?.sort(
                            (a, b) =>
                              new Date(a.timestamp).getTime() -
                              new Date(b.timestamp).getTime(),
                          )
                          .map((chunk) => (
                            <UserChunkMessage key={chunk.id} chunk={chunk} />
                          ))}
                      </Stack>
                    </div>
                  </Modal>
                </>
              )}
            </>
          )}

          <div ref={bottomRef} className={viewResponses ? "" : "hidden"}></div>
        </Stack>
      )}
    </Stack>
  );
};<|MERGE_RESOLUTION|>--- conflicted
+++ resolved
@@ -19,7 +19,6 @@
 import { ConnectionHealthStatus } from "../common/ConnectionHealthStatus";
 import { useOnlineStatus } from "@/hooks/useOnlineStatus";
 import { useConversationsHealthStream } from "@/hooks/useConversationsHealthStream";
-
 
 export const ParticipantBody = ({
   projectId,
@@ -118,19 +117,16 @@
       )}
 
       {recordingStarted && (
-        <div className="flex justify-center transition-opacity duration-500 ease-in-out min-h-[2.25rem]">
-          <ConnectionHealthStatus isOnline={isOnline} sseConnectionHealthy={sseConnectionHealthy} />
+        <div className="flex min-h-[2.25rem] justify-center transition-opacity duration-500 ease-in-out">
+          <ConnectionHealthStatus
+            isOnline={isOnline}
+            sseConnectionHealthy={sseConnectionHealthy}
+          />
         </div>
       )}
 
       <img
-<<<<<<< HEAD
-        // className="w-full animate-pulse object-contain saturate-200 duration-1000"
-        className="w-full animate-pulse object-contain saturate-50 duration-1000"
-        // className="w-full object-contain !grayscale"
-=======
-        className={`w-full object-contain ${isOnline ? "animate-pulse duration-1000" : "filter grayscale"}`}
->>>>>>> 9709ea03
+        className={`w-full object-contain ${isOnline ? "animate-pulse duration-1000" : "grayscale filter"}`}
         src={WelcomeImage}
       />
       {projectQuery.data && (
