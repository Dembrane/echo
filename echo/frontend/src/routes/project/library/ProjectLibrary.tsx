import { t } from "@lingui/core/macro";
import { Trans } from "@lingui/react/macro";
import { Breadcrumbs } from "@/components/common/Breadcrumbs";
import { CloseableAlert } from "@/components/common/ClosableAlert";
import { ProjectAnalysisRunStatus } from "@/components/project/ProjectAnalysisRunStatus";
import { ViewExpandedCard } from "@/components/view/View";
import { Icons } from "@/icons";
import {
  useConversationsByProjectId,
  useLatestProjectAnalysisRunByProjectId,
  useProjectById,
<<<<<<< HEAD
} from "@/lib/query";
import {
  useGenerateProjectLibraryMutation,
  useProjectInsights,
=======
>>>>>>> 41391372
  useProjectViews,
} from "@/components/library/hooks";
import { useLanguage } from "@/hooks/useLanguage";
import { useAutoAnimate } from "@formkit/auto-animate/react";
import {
  Alert,
  Button,
  Collapse,
  Container,
  Divider,
  Group,
  LoadingOverlay,
  Skeleton,
  Stack,
  Text,
  Title,
  Tooltip,
} from "@mantine/core";
import { useDisclosure } from "@mantine/hooks";
import {
  IconClock,
  IconInfoCircle,
  IconPlus,
  IconRefresh,
  IconSortAscending,
} from "@tabler/icons-react";
import { useCallback, useState } from "react";
import { useParams } from "react-router-dom";
import { CreateView } from "@/components/view/CreateViewForm";
import { DummyViews } from "../../../components/view/DummyViews";

type SortBy = "relevance" | "default";

export const ProjectLibraryRoute = () => {
  const { projectId } = useParams();

  const { iso639_1 } = useLanguage();

  const viewsQuery = useProjectViews(projectId ?? "");
  const projectQuery = useProjectById({
    projectId: projectId ?? "",
  });
  const conversationsQuery = useConversationsByProjectId(
    projectId ?? "",
    false,
  );
  const requestProjectLibraryMutation = useGenerateProjectLibraryMutation();
  const [sortBy, setSortBy] = useState<SortBy>("relevance");
  const toggleSort = useCallback(() => {
    setSortBy(sortBy === "default" ? "relevance" : "default");
  }, [sortBy, setSortBy]);
  const [parent] = useAutoAnimate();

  const latestRunQuery = useLatestProjectAnalysisRunByProjectId(
    projectId ?? "",
  );

  const latestRun = latestRunQuery.data ?? null;

  const [opened, { toggle, close }] = useDisclosure(false);

  if (conversationsQuery.isLoading) {
    return (
      <Container>
        <Stack className="relative h-[400px] px-2 py-6">
          <LoadingOverlay visible />
        </Stack>
      </Container>
    );
  }


  const viewsExist =
    viewsQuery && viewsQuery.data && viewsQuery.data.length > 0;

  const handleCreateLibrary = async () => {
    if (
      window.confirm(
        t`Are you sure you want to generate the library? This will take a while and overwrite your current views and insights.`,
      )
    ) {
      requestProjectLibraryMutation.mutate({
        projectId: projectId ?? "",
        language: iso639_1,
      });
    }
  };

  return (
    <Stack className="relative px-4 py-6">
      <Group justify="space-between">
        <Breadcrumbs
          items={[
            {
              label: (
                <Title order={1}>
                  <Trans>Library</Trans>
                </Title>
              ),
            },
          ]}
        />

        {latestRun  ? (
          <Button
            variant="outline"
            leftSection={<IconRefresh />}
            onClick={handleCreateLibrary}
          >
            <Trans>Regenerate Library</Trans>
          </Button>
        ) : (
          <Tooltip
            label={
              requestProjectLibraryMutation.isPending
                ? t`Library creation is in progress`
                : conversationsQuery.data?.length === 0
                  ? t`No conversations available to create library`
                  // : latestRun?.processing_status === "PROCESSING"
                  //   ? t`Library is currently being processed`
                    : null
            }
            disabled={
              !(
                requestProjectLibraryMutation.isPending ||
                conversationsQuery.data?.length === 0 
                // ||
                // latestRun?.processing_status === "PROCESSING"
              )
            }
          >
            <Button
              leftSection={<IconPlus />}
              onClick={handleCreateLibrary}
              loading={requestProjectLibraryMutation.isPending}
              disabled={
                // TODO: this should really be a server-side check
                requestProjectLibraryMutation.isPending ||
                conversationsQuery.data?.length === 0 
                // ||
                // latestRun?.processing_status === "PROCESSING"
              }
            >
              <Trans>Create Library</Trans>
            </Button>
          </Tooltip>
        )}
      </Group>

      <Divider />

      <ProjectAnalysisRunStatus projectId={projectId ?? ""} />

      {conversationsQuery.data?.length === 0 && (
        <CloseableAlert variant="light" icon={<IconInfoCircle />}>
          <Text>
            <Trans>
              No conversations available to create library. Please add some
              conversations to get started.
            </Trans>
          </Text>
        </CloseableAlert>
      )}

      {!latestRun &&
        conversationsQuery.data?.length &&
        conversationsQuery.data?.length > 0 && (
          <CloseableAlert>
            <Trans>
              This is your project library. Currently,
              {conversationsQuery.data?.length} conversations are waiting to be
              processed.
            </Trans>
          </CloseableAlert>
        )}

      <Group justify="space-between">
        <Title order={2}>
          <Trans>Your Views</Trans>
        </Title>
        <Button
          leftSection={<IconPlus />}
          onClick={toggle}
          disabled={!(latestRun 
            // && latestRun.processing_status === "DONE"
            )}
        >
          <Trans>Create View</Trans>
        </Button>
      </Group>

      <Collapse in={opened}>
        <CreateView projectId={projectId ?? ""} onClose={close} />
      </Collapse>

      {!opened && latestRun
       // && latestRun.processing_status === "DONE"
       && (
        <CloseableAlert variant="light" icon={<Icons.View />}>
          <Text>
            <Trans>
              In order to better navigate through the quotes, create additional
              views. The quotes will then be clustered based on your view.
            </Trans>
          </Text>
        </CloseableAlert>
      )}

      <Stack>
        {!viewsExist && <DummyViews />}
        {viewsQuery.data &&
          viewsQuery.data.map((v) => <ViewExpandedCard key={v.id} data={v} />)}
      </Stack>
    </Stack>
  );
};<|MERGE_RESOLUTION|>--- conflicted
+++ resolved
@@ -8,14 +8,10 @@
 import {
   useConversationsByProjectId,
   useLatestProjectAnalysisRunByProjectId,
-  useProjectById,
-<<<<<<< HEAD
+  useProjectById
 } from "@/lib/query";
 import {
   useGenerateProjectLibraryMutation,
-  useProjectInsights,
-=======
->>>>>>> 41391372
   useProjectViews,
 } from "@/components/library/hooks";
 import { useLanguage } from "@/hooks/useLanguage";
