--- conflicted
+++ resolved
@@ -12,14 +12,9 @@
 import {
   api,
   checkUnsubscribeStatus,
-  generateProjectLibrary as generateProjectLibrary,
   getLatestProjectAnalysisRunByProjectId,
   getProjectChatContext,
-<<<<<<< HEAD
-=======
   getProjectConversationCounts,
-  getProjectViews,
->>>>>>> 41391372
   getResourceById,
 } from "./api";
 import { toast } from "@/components/common/Toaster";
@@ -35,9 +30,9 @@
   registerUser,
   registerUserVerify,
   updateItem,
+  deleteItem,
 } from "@directus/sdk";
 import { ADMIN_BASE_URL } from "@/config";
-import { t } from "@lingui/core/macro";
 
 // always throws a error with a message
 function throwWithMessage(e: unknown): never {
@@ -326,83 +321,6 @@
   });
 };
 
-<<<<<<< HEAD
-=======
-export const useProjectViews = (projectId: string) => {
-  return useQuery({
-    queryKey: ["projects", projectId, "views"],
-    queryFn: () => getProjectViews(projectId),
-    refetchInterval: 20000,
-  });
-};
-
-export const useViewById = (projectId: string, viewId: string) => {
-  return useQuery({
-    queryKey: ["projects", projectId, "views", viewId],
-    queryFn: () =>
-      directus.request<View>(
-        readItem("view", viewId, {
-          fields: [
-            "*",
-            {
-              aspects: ["*", "count(aspect_segment)"],
-            },
-          ],
-          deep: {
-            // get the aspects that have at least one aspect segment
-            aspects: {
-              _sort: "-count(aspect_segment)",
-            } as any,
-          },
-        }),
-      ),
-  });
-};
-
-export const useAspectById = (projectId: string, aspectId: string) => {
-  return useQuery({
-    queryKey: ["projects", projectId, "aspects", aspectId],
-    queryFn: () =>
-      directus.request<Aspect>(
-        readItem("aspect", aspectId, {
-          fields: [
-            "*",
-            {
-              "aspect_segment": [
-                "*",
-                { 
-                  "segment": [
-                    "*",
-                  ]
-                }
-              ]
-            }
-          ],
-        }),
-      ),
-  });
-};
-
-export const useUpdateProjectTagByIdMutation = () => {
-  const queryClient = useQueryClient();
-  return useMutation({
-    mutationFn: ({
-      id,
-      payload,
-    }: {
-      id: string;
-      project_id: string;
-      payload: Partial<ProjectTag>;
-    }) => directus.request<ProjectTag>(updateItem("project_tag", id, payload)),
-    onSuccess: (_values, variables) => {
-      queryClient.invalidateQueries({
-        queryKey: ["projects", variables.project_id],
-      });
-    },
-  });
-};
-
->>>>>>> 41391372
 export const useUpdateProjectByIdMutation = () => {
   const queryClient = useQueryClient();
   return useMutation({
@@ -461,174 +379,6 @@
   });
 };
 
-<<<<<<< HEAD
-=======
-export const useUpdateConversationByIdMutation = () => {
-  const queryClient = useQueryClient();
-  return useMutation({
-    mutationFn: ({
-      id,
-      payload,
-    }: {
-      id: string;
-      payload: Partial<Conversation>;
-    }) =>
-      directus.request<Conversation>(updateItem("conversation", id, payload)),
-    onSuccess: (values, variables) => {
-      queryClient.setQueryData(
-        ["conversations", variables.id],
-        (oldData: Conversation | undefined) => {
-          return {
-            ...oldData,
-            ...values,
-          };
-        },
-      );
-      queryClient.invalidateQueries({
-        queryKey: ["conversations"],
-      });
-    },
-  });
-};
-
-// you always need to provide all the tags
-export const useUpdateConversationTagsMutation = () => {
-  const queryClient = useQueryClient();
-
-  return useMutation({
-    mutationFn: async ({
-      conversationId,
-      projectId,
-      projectTagIdList,
-    }: {
-      projectId: string;
-      conversationId: string;
-      projectTagIdList: string[];
-    }) => {
-      let validTagsIds: string[] = [];
-      try {
-        const validTags = await directus.request<ProjectTag[]>(
-          readItems("project_tag", {
-            filter: {
-              id: {
-                _in: projectTagIdList,
-              },
-              project_id: {
-                _eq: projectId,
-              },
-            },
-            fields: ["*"],
-          }),
-        );
-
-        validTagsIds = validTags.map((tag) => tag.id);
-      } catch (error) {
-        validTagsIds = [];
-      }
-
-      const tagsRequest = await directus.request(
-        readItems("conversation_project_tag", {
-          fields: [
-            "id",
-            {
-              project_tag_id: ["id"],
-            },
-            {
-              conversation_id: ["id"],
-            },
-          ],
-          filter: {
-            conversation_id: { _eq: conversationId },
-          },
-        }),
-      );
-
-      const needToDelete = tagsRequest.filter(
-        (conversationProjectTag) =>
-          conversationProjectTag.project_tag_id &&
-          !validTagsIds.includes(
-            (conversationProjectTag.project_tag_id as ProjectTag).id,
-          ),
-      );
-
-      const needToCreate = validTagsIds.filter(
-        (tagId) =>
-          !tagsRequest.some(
-            (conversationProjectTag) =>
-              (conversationProjectTag.project_tag_id as ProjectTag).id ===
-              tagId,
-          ),
-      );
-
-      // slightly esoteric, but basically we only want to delete if there are any tags to delete
-      // otherwise, directus doesn't accept an empty array
-      const deletePromise =
-        needToDelete.length > 0
-          ? directus.request(
-              deleteItems(
-                "conversation_project_tag",
-                needToDelete.map((tag) => tag.id),
-              ),
-            )
-          : Promise.resolve();
-
-      // same deal for creating
-      const createPromise =
-        needToCreate.length > 0
-          ? directus.request(
-              createItems(
-                "conversation_project_tag",
-                needToCreate.map((tagId) => ({
-                  conversation_id: {
-                    id: conversationId,
-                  } as Conversation,
-                  project_tag_id: {
-                    id: tagId,
-                  } as ProjectTag,
-                })),
-              ),
-            )
-          : Promise.resolve();
-
-      // await both promises
-      await Promise.all([deletePromise, createPromise]);
-
-      return directus.request<Conversation>(
-        readItem("conversation", conversationId, {
-          fields: ["*"],
-        }),
-      );
-    },
-    onSuccess: (_values, variables) => {
-      queryClient.invalidateQueries({
-        queryKey: ["conversations", variables.conversationId],
-      });
-      queryClient.invalidateQueries({
-        queryKey: ["projects", variables.projectId],
-      });
-    },
-  });
-};
-
-export const useDeleteConversationByIdMutation = () => {
-  const queryClient = useQueryClient();
-  return useMutation({
-    mutationFn: deleteConversationById,
-    onSuccess: () => {
-      queryClient.invalidateQueries({
-        queryKey: ["projects"],
-      });
-      queryClient.invalidateQueries({
-        queryKey: ["conversations"],
-      });
-      toast.success("Conversation deleted successfully");
-    },
-    onError: (error: Error) => {
-      toast.error(error.message);
-    },
-  });
-};
-
 export const useDeleteConversationChunkByIdMutation = () => {
   const queryClient = useQueryClient();
   return useMutation({
@@ -650,7 +400,6 @@
   });
 };
 
->>>>>>> 41391372
 export const useConversationsByProjectId = (
   projectId: string,
   loadChunks?: boolean,
@@ -737,361 +486,6 @@
     },
   });
 
-<<<<<<< HEAD
-=======
-      queryClient.invalidateQueries({
-        queryKey: [
-          "participant",
-          "conversation_chunks",
-          variables.conversationId,
-        ],
-      });
-    },
-  });
-};
-
-export const useUploadConversationTextChunk = () => {
-  const queryClient = useQueryClient();
-
-  return useMutation({
-    mutationFn: uploadConversationText,
-    retry: 10,
-    // When mutate is called:
-    onMutate: async (variables) => {
-      // Cancel any outgoing refetches
-      // (so they don't overwrite our optimistic update)
-      await queryClient.cancelQueries({
-        queryKey: ["conversations", variables.conversationId, "chunks"],
-      });
-
-      await queryClient.cancelQueries({
-        queryKey: [
-          "participant",
-          "conversation_chunks",
-          variables.conversationId,
-        ],
-      });
-
-      // Snapshot the previous value
-      const previousChunks = queryClient.getQueryData([
-        "conversations",
-        variables.conversationId,
-        "chunks",
-      ]);
-
-      // Optimistically update to the new value
-      queryClient.setQueryData(
-        ["conversations", variables.conversationId, "chunks"],
-        (oldData: ConversationChunk[] | undefined) => {
-          return oldData
-            ? [
-                ...oldData,
-                {
-                  id: "optimistic-" + Date.now(),
-                  conversation_id: variables.conversationId,
-                  created_at: new Date().toISOString(),
-                  timestamp: new Date().toISOString(),
-                  updated_at: new Date().toISOString(),
-                  transcript: undefined,
-                } as ConversationChunk,
-              ]
-            : [];
-        },
-      );
-
-      queryClient.setQueryData(
-        ["participant", "conversation_chunks", variables.conversationId],
-        (oldData: ConversationChunk[] | undefined) => {
-          return oldData
-            ? [
-                ...oldData,
-                {
-                  id: "optimistic-" + Date.now(),
-                  conversation_id: variables.conversationId,
-                  created_at: new Date().toISOString(),
-                  timestamp: new Date().toISOString(),
-                  updated_at: new Date().toISOString(),
-                  transcript: undefined,
-                } as ConversationChunk,
-              ]
-            : [];
-        },
-      );
-
-      // Return a context object with the snapshotted value
-      return { previousChunks };
-    },
-    // If the mutation fails,
-    // use the context returned from onMutate to roll back
-    onError: (_err, variables, context) => {
-      queryClient.setQueryData(
-        ["conversations", variables.conversationId, "chunks"],
-        context?.previousChunks,
-      );
-    },
-    // Always refetch after error or success:
-    onSettled: (_data, _error, variables) => {
-      queryClient.invalidateQueries({
-        queryKey: ["conversations", variables.conversationId, "chunks"],
-      });
-
-      queryClient.invalidateQueries({
-        queryKey: [
-          "participant",
-          "conversation_chunks",
-          variables.conversationId,
-        ],
-      });
-    },
-  });
-};
-
-export const useUploadConversation = () => {
-  const queryClient = useQueryClient();
-
-  return useMutation({
-    mutationFn: (payload: {
-      projectId: string;
-      pin: string;
-      namePrefix: string;
-      tagIdList: string[];
-      chunks: Blob[];
-      timestamps: Date[];
-      email?: string;
-      onProgress?: (fileName: string, progress: number) => void;
-    }) => initiateAndUploadConversationChunk(payload),
-    onMutate: () => {
-      // When the mutation starts, cancel any in-progress queries
-      // to prevent them from overwriting our optimistic update
-      queryClient.cancelQueries({ queryKey: ["conversations"] });
-    },
-    onSuccess: () => {
-      queryClient.invalidateQueries({
-        queryKey: ["conversations"],
-      });
-      queryClient.invalidateQueries({
-        queryKey: ["projects"],
-      });
-      toast.success("Conversation(s) uploaded successfully");
-    },
-    onError: (error) => {
-      toast.error(
-        `Upload failed: ${error instanceof Error ? error.message : "Unknown error"}`,
-      );
-    },
-    retry: 3, // Reduced retry count to avoid too many duplicate attempts
-  });
-};
-
-export const useConversationChunks = (
-  conversationId: string,
-  refetchInterval: number = 10000,
-) => {
-  return useQuery({
-    queryKey: ["conversations", conversationId, "chunks"],
-    queryFn: () =>
-      directus.request(
-        readItems("conversation_chunk", {
-          filter: {
-            conversation_id: {
-              _eq: conversationId,
-            },
-          },
-          sort: "timestamp",
-        }),
-      ),
-    refetchInterval,
-  });
-};
-
-export const useInfiniteConversationChunks = (
-  conversationId: string,
-  options?: {
-    initialLimit?: number;
-    refetchInterval?: number | false;
-  },
-) => {
-  const defaultOptions = {
-    initialLimit: 10,
-    refetchInterval: 30000,
-  };
-
-  const { initialLimit, refetchInterval } = { ...defaultOptions, ...options };
-
-  return useInfiniteQuery({
-    queryKey: ["conversations", conversationId, "chunks", "infinite"],
-    queryFn: async ({ pageParam = 0 }) => {
-      const response = await directus.request(
-        readItems("conversation_chunk", {
-          filter: {
-            conversation_id: {
-              _eq: conversationId,
-            },
-          },
-          sort: ["timestamp"],
-          limit: initialLimit,
-          offset: pageParam * initialLimit,
-        }),
-      );
-
-      return {
-        chunks: response,
-        nextOffset:
-          response.length === initialLimit ? pageParam + 1 : undefined,
-      };
-    },
-    initialPageParam: 0,
-    getNextPageParam: (lastPage) => lastPage.nextOffset,
-    refetchInterval,
-  });
-};
-
-export const useDeleteTagByIdMutation = () => {
-  const queryClient = useQueryClient();
-
-  return useMutation({
-    mutationFn: (tagId: string) =>
-      directus.request(deleteItem("project_tag", tagId)),
-    onSuccess: () => {
-      queryClient.invalidateQueries({
-        queryKey: ["projects"],
-      });
-      toast.success("Tag deleted successfully");
-    },
-  });
-};
-
-export const useCreateProjectTagMutation = () => {
-  const queryClient = useQueryClient();
-  return useMutation({
-    mutationFn: (payload: {
-      project_id: {
-        id: string;
-        directus_user_id: string;
-      };
-      text: string;
-      sort?: number;
-    }) => directus.request(createItem("project_tag", payload as any)),
-    onSuccess: (_, variables) => {
-      queryClient.invalidateQueries({
-        queryKey: ["projects", variables.project_id.id],
-      });
-      toast.success("Tag created successfully");
-    },
-  });
-};
-
-export const useGenerateProjectLibraryMutation = () => {
-  const client = useQueryClient();
-  return useMutation({
-    mutationFn: generateProjectLibrary,
-    onSuccess: (_, variables) => {
-      toast.success("Analysis requested successfully");
-      client.invalidateQueries({ queryKey: ["projects", variables.projectId] });
-    },
-  });
-};
-
-export const useGenerateProjectViewMutation = () => {
-  return useMutation({
-    mutationFn: generateProjectView,
-    onSuccess: () => {
-      toast.success("Analysis requested successfully");
-    },
-  });
-};
-
-export const useLatestProjectAnalysisRunByProjectId = (projectId: string) => {
-  return useQuery({
-    queryKey: ["projects", projectId, "latest_analysis"],
-    queryFn: () => getLatestProjectAnalysisRunByProjectId(projectId),
-    refetchInterval: 10000,
-  });
-};
-
-export const useCurrentUser = () =>
-  useQuery({
-    queryKey: ["users", "me"],
-    queryFn: () => {
-      try {
-        return directus.request(readUser("me"));
-      } catch (error) {
-        return null;
-      }
-    },
-  });
-
-export const useConversationTranscriptString = (conversationId: string) => {
-  return useQuery({
-    queryKey: ["conversations", conversationId, "transcript"],
-    queryFn: () => getConversationTranscriptString(conversationId),
-  });
-};
-
-export const useCreateChatMutation = () => {
-  const navigate = useI18nNavigate();
-  const queryClient = useQueryClient();
-  return useMutation({
-    mutationFn: async (payload: {
-      navigateToNewChat?: boolean;
-      conversationId?: string;
-      project_id: {
-        id: string;
-      };
-    }) => {
-      const project = await directus.request(
-        readItem("project", payload.project_id.id),
-      );
-
-      const chat = await directus.request(
-        createItem("project_chat", {
-          ...(payload as any),
-          auto_select: !!project.is_enhanced_audio_processing_enabled,
-        }),
-      );
-
-      try {
-        if (payload.conversationId) {
-          await addChatContext(chat.id, payload.conversationId);
-        }
-      } catch (error) {
-        console.error("Failed to add conversation to chat:", error);
-        toast.error("Failed to add conversation to chat");
-      }
-
-      if (payload.navigateToNewChat && chat && chat.id) {
-        navigate(`/projects/${payload.project_id.id}/chats/${chat.id}`);
-      }
-
-      return chat;
-    },
-    onSuccess: (_, variables) => {
-      queryClient.invalidateQueries({
-        queryKey: ["projects", variables.project_id.id, "chats"],
-      });
-      toast.success("Chat created successfully");
-    },
-  });
-};
-
-export const useDeleteChatMutation = () => {
-  const queryClient = useQueryClient();
-  return useMutation({
-    mutationFn: (payload: { chatId: string; projectId: string }) =>
-      directus.request(deleteItem("project_chat", payload.chatId)),
-    onSuccess: (_, vars) => {
-      queryClient.invalidateQueries({
-        queryKey: ["projects", vars.projectId, "chats"],
-      });
-      queryClient.invalidateQueries({
-        queryKey: ["chats", vars.chatId],
-      });
-      toast.success("Chat deleted successfully");
-    },
-  });
-};
-
->>>>>>> 41391372
 export const useChat = (chatId: string) => {
   return useQuery({
     queryKey: ["chats", chatId],
@@ -1106,39 +500,6 @@
           ],
         }),
       ),
-<<<<<<< HEAD
-=======
-  });
-};
-
-export const useUpdateChatMutation = () => {
-  const queryClient = useQueryClient();
-  return useMutation({
-    mutationFn: (payload: {
-      chatId: string;
-      // for invalidating the chat query
-      projectId: string;
-      payload: Partial<ProjectChat>;
-    }) =>
-      directus.request(
-        updateItem("project_chat", payload.chatId, {
-          project_id: {
-            id: payload.projectId,
-          },
-          ...payload.payload,
-        }),
-      ),
-    onSuccess: (_, vars) => {
-      queryClient.invalidateQueries({
-        queryKey: ["projects", vars.projectId, "chats"],
-      });
-
-      queryClient.invalidateQueries({
-        queryKey: ["chats", vars.chatId],
-      });
-      toast.success("Chat updated successfully");
-    },
->>>>>>> 41391372
   });
 };
 
