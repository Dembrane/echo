msgid ""
msgstr ""
"POT-Creation-Date: 2024-11-20 10:21+0000\n"
"MIME-Version: 1.0\n"
"Content-Type: text/plain; charset=utf-8\n"
"Content-Transfer-Encoding: 8bit\n"
"X-Generator: @lingui/cli\n"
"Language: de-DE\n"
"Project-Id-Version: \n"
"Report-Msgid-Bugs-To: \n"
"PO-Revision-Date: \n"
"Last-Translator: \n"
"Language-Team: \n"
"Plural-Forms: \n"

#. js-lingui-explicit-id
#: src/lib/directus.ts:32
msgid "You are not authenticated"
msgstr "Sie sind nicht authentifiziert"

#. js-lingui-explicit-id
#: src/lib/directus.ts:38
msgid "You don't have permission to access this."
msgstr "Sie haben keine Berechtigung, darauf zuzugreifen."

#. js-lingui-explicit-id
#: src/lib/directus.ts:43
msgid "Resource not found"
msgstr "Ressource nicht gefunden"

#. js-lingui-explicit-id
#: src/lib/directus.ts:47
msgid "Server error"
msgstr "Serverfehler"

#. js-lingui-explicit-id
#: src/lib/directus.ts:50
msgid "Something went wrong"
msgstr "Etwas ist schief gelaufen"

#: src/routes/participant/ParticipantPostConversation.tsx:244
msgid " Submit"
msgstr " Absenden"

#: src/routes/project/unsubscribe/ProjectUnsubscribe.tsx:57
msgid " Unsubscribe from Notifications"
msgstr " Von Benachrichtigungen abmelden"

#: src/components/conversation/ConversationAccordion.tsx:401
msgid "(for enhanced audio processing)"
msgstr "(für verbesserte Audioverarbeitung)"

#. placeholder {0}: isAssistantTyping ? "Assistant is typing..." : "Thinking..."
#. placeholder {0}: showPreview ? "Hide Preview" : "Show Preview"
#. placeholder {0}: citation.reference_text
#: src/routes/project/chat/ProjectChatRoute.tsx:399
#: src/components/project/ProjectPortalEditor.tsx:262
#: src/components/chat/References.tsx:27
msgid "{0}"
msgstr "{0}"

#. placeholder {0}: conversationCounts.finished
#. placeholder {1}: conversationCounts.finished === 1 ? t`conversation` : t`conversations`
#: src/components/report/CreateReportForm.tsx:116
msgid "{0} {1} ready"
msgstr "{0} {1} bereit"

#. placeholder {0}: project?.conversations_count ?? project?.conversations?.length ?? 0
#. placeholder {0}: project.conversations?.length ?? 0
#. placeholder {1}: formatRelative( new Date(project.updated_at ?? new Date()), new Date(), )
#. placeholder {1}: formatRelative( new Date(project.updated_at ?? new Date()), new Date(), )
#: src/components/project/ProjectListItem.tsx:35
#: src/components/project/ProjectCard.tsx:36
msgid "{0} Conversations • Edited {1}"
msgstr "{0} Gespräche • Bearbeitet {1}"

#: src/components/announcement/utils/dateUtils.ts:22
#~ msgid "{diffInDays}d ago"
#~ msgstr "{diffInDays} Tage zuvor"

#: src/components/announcement/utils/dateUtils.ts:19
#~ msgid "{diffInHours}h ago"
#~ msgstr "{diffInHours} Stunden zuvor"

#: src/routes/participant/ParticipantConversation.tsx:210
msgid "{minutes} minutes and {seconds} seconds"
msgstr "{minutes} Minuten und {seconds} Sekunden"

#: src/components/report/ReportRenderer.tsx:78
msgid "{readingNow} reading now"
msgstr "{readingNow} liest gerade"

#: src/routes/participant/ParticipantConversation.tsx:211
msgid "{seconds} seconds"
msgstr "{seconds} Sekunden"

#: src/components/participant/UserChunkMessage.tsx:104
msgid "*Transcription in progress.*"
msgstr "*Transkription wird durchgeführt.*"

#. placeholder {0}: Math.floor(remainingCooldown / 60)
#. placeholder {1}: (remainingCooldown % 60) .toString() .padStart(2, "0")
#. placeholder {1}: (remainingCooldown % 60) .toString() .padStart(2, "0")
#: src/routes/participant/ParticipantConversation.tsx:495
#: src/routes/participant/ParticipantConversation.tsx:580
msgid "<0>Wait </0>{0}:{1}"
msgstr "<0>Warte </0>{0}:{1}"

#: src/components/view/DummyViews.tsx:21
#: src/components/view/DummyViews.tsx:31
msgid "0 Aspects"
msgstr "0 Aspekte"

#: src/routes/participant/ParticipantPostConversation.tsx:193
msgid "Add"
msgstr "Hinzufügen"

#: src/components/view/CreateViewForm.tsx:105
msgid "Add additional context (Optional)"
msgstr "Zusätzlichen Kontext hinzufügen (Optional)"

#: src/components/participant/ParticipantInitiateForm.tsx:102
msgid "Add all that apply"
msgstr "Alle zutreffenden hinzufügen"

#: src/components/project/ProjectPortalEditor.tsx:102
msgid "Add key terms or proper nouns to improve transcript quality and accuracy."
msgstr "Fügen Sie Schlüsselbegriffe oder Eigennamen hinzu, um die Qualität und Genauigkeit der Transkription zu verbessern."

#: src/components/project/ProjectTagsInput.tsx:238
msgid "Add Tag"
msgstr "Tag hinzufügen"

#: src/components/project/ProjectTagsInput.tsx:238
msgid "Add Tags"
msgstr "Tags hinzufügen"

#: src/components/conversation/ConversationAccordion.tsx:149
msgid "Add to this chat"
msgstr "Zu diesem Chat hinzufügen"

#: src/routes/participant/ParticipantPostConversation.tsx:201
msgid "Added emails"
msgstr "Hinzugefügte E-Mails"

#: src/routes/project/chat/ProjectChatRoute.tsx:472
msgid "Adding Context:"
msgstr "Kontext wird hinzugefügt:"

#: src/components/project/ProjectPortalEditor.tsx:369
msgid "Advanced (Tips and tricks)"
msgstr "Erweitert (Tipps und Tricks)"

#: src/components/project/ProjectPortalEditor.tsx:694
msgid "Advanced Settings"
msgstr "Erweiterte Einstellungen"

#: src/components/report/CreateReportForm.tsx:114
msgid "All conversations ready"
msgstr "Alle Gespräche bereit"

#: src/components/dropzone/UploadConversationDropzone.tsx:778
msgid "All files were uploaded successfully."
msgstr "Alle Dateien wurden erfolgreich hochgeladen."

#: src/routes/project/library/ProjectLibrary.tsx:266
#~ msgid "All Insights"
#~ msgstr "Alle Erkenntnisse"

#: src/components/conversation/OpenForParticipationSummaryCard.tsx:36
msgid "Allow participants using the link to start new conversations"
msgstr "Teilnehmern erlauben, über den Link neue Gespräche zu beginnen"

#: src/components/common/DembraneLoadingSpinner/index.tsx:25
msgid "Almost there"
msgstr "Fast geschafft"

#: src/components/conversation/ConversationAccordion.tsx:144
msgid "Already added to this chat"
msgstr "Bereits zu diesem Chat hinzugefügt"

#. placeholder {0}: participantCount !== undefined ? participantCount : t`loading...`
#. placeholder {1}: participantCount == 1 ? "" : "s"
#: src/routes/project/report/ProjectReportRoute.tsx:318
msgid "An email notification will be sent to {0} participant{1}. Do you want to proceed?"
msgstr "Eine E-Mail-Benachrichtigung wird an {0} Teilnehmer{1} gesendet. Möchten Sie fortfahren?"

#: src/routes/project/report/ProjectReportRoute.tsx:317
#~ msgid "An email Notification will be sent to {0} participant{1}. Do you want to proceed?"
#~ msgstr "Eine E-Mail-Benachrichtigung wird an {0} Teilnehmer{1} gesendet. Möchten Sie fortfahren?"

#: src/routes/participant/ParticipantStart.tsx:141
msgid "An error occurred while loading the Portal. Please contact the support team."
msgstr "Beim Laden des Portals ist ein Fehler aufgetreten. Bitte kontaktieren Sie das Support-Team."

#: src/routes/project/chat/ProjectChatRoute.tsx:436
msgid "An error occurred."
msgstr "Ein Fehler ist aufgetreten."

#: src/components/layout/ProjectResourceLayout.tsx:48
#~ msgid "Analysis"
#~ msgstr "Analyse"

#: src/components/view/CreateViewForm.tsx:110
msgid "Analysis Language"
msgstr "Analyse Sprache"

#: src/components/chat/ChatTemplatesMenu.tsx:53
msgid ""
"Analyze these elements with depth and nuance. Please:\n"
"\n"
"Focus on unexpected connections and contrasts\n"
"Go beyond obvious surface-level comparisons\n"
"Identify hidden patterns that most analyses miss\n"
"Maintain analytical rigor while being engaging\n"
"Use examples that illuminate deeper principles\n"
"Structure the analysis to build understanding\n"
"Draw insights that challenge conventional wisdom\n"
"\n"
"Note: If the similarities/differences are too superficial, let me know we need more complex material to analyze."
msgstr ""
"Analyse diese Elemente mit Tiefe und Nuance. Bitte:\n"
"\n"
"Fokussieren Sie sich auf unerwartete Verbindungen und Gegenüberstellungen\n"
"Gehen Sie über offensichtliche Oberflächenvergleiche hinaus\n"
"Identifizieren Sie versteckte Muster, die die meisten Analysen übersehen\n"
"Bleiben Sie analytisch rigoros, während Sie ansprechend bleiben\n"
"Verwenden Sie Beispiele, die tiefere Prinzipien erhellen\n"
"Strukturieren Sie die Analyse, um Verständnis zu erlangen\n"
"Ziehen Sie Erkenntnisse hervor, die konventionelle Weisheiten herausfordern\n"
"\n"
"Hinweis: Wenn die Ähnlichkeiten/Unterschiede zu oberflächlich sind, lassen Sie es mich wissen, wir brauchen komplexeres Material zu analysieren."

#: src/components/announcement/AnnouncementDrawerHeader.tsx:24
msgid "Announcements"
msgstr "Ankündigungen"

#: src/components/conversation/ConversationDangerZone.tsx:24
msgid "Are you sure you want to delete this conversation? This action cannot be undone."
msgstr "Sind Sie sicher, dass Sie dieses Gespräch löschen möchten? Diese Aktion kann nicht rückgängig gemacht werden."

#: src/components/project/ProjectDangerZone.tsx:13
msgid "Are you sure you want to delete this project?"
msgstr "Sind Sie sicher, dass Sie dieses Projekt löschen möchten?"

#: src/routes/participant/ParticipantConversation.tsx:827
#~ msgid "Are you sure you want to delete this recording?"
#~ msgstr "Sind Sie sicher, dass Sie diese Aufnahme löschen möchten?"

#: src/components/project/ProjectTagsInput.tsx:73
msgid "Are you sure you want to delete this tag? This will remove the tag from existing conversations that contain it."
msgstr "Sind Sie sicher, dass Sie diesen Tag löschen möchten? Dies wird den Tag aus den bereits enthaltenen Gesprächen entfernen."

#: src/routes/participant/ParticipantConversation.tsx:240
#: src/routes/participant/ParticipantConversation.tsx:660
msgid "Are you sure you want to finish?"
msgstr "Sind Sie sicher, dass Sie fertig sind?"

#: src/routes/project/library/ProjectLibrary.tsx:90
msgid "Are you sure you want to generate the library? This will take a while and overwrite your current views and insights."
msgstr "Sind Sie sicher, dass Sie die Bibliothek generieren möchten? Dies wird eine Weile dauern und Ihre aktuellen Ansichten und Erkenntnisse überschreiben."

#: src/routes/project/conversation/ProjectConversationOverview.tsx:89
msgid "Are you sure you want to regenerate the summary? You will lose the current summary."
msgstr "Sind Sie sicher, dass Sie das Zusammenfassung erneut generieren möchten? Sie werden die aktuelle Zusammenfassung verlieren."

#: src/components/project/ProjectSidebar.tsx:103
msgid "Ask"
msgstr "Fragen"

#: src/components/project/ProjectPortalEditor.tsx:310
msgid "Ask for Name?"
msgstr "Nach Namen fragen?"

#: src/components/project/ProjectPortalEditor.tsx:323
msgid "Ask participants to provide their name when they start a conversation"
msgstr "Teilnehmer bitten, ihren Namen anzugeben, wenn sie ein Gespräch beginnen"

#: src/routes/project/library/ProjectLibraryAspect.tsx:52
msgid "Aspect"
msgstr "Aspekt"

#: src/routes/project/library/ProjectLibraryView.tsx:56
#: src/components/view/View.tsx:29
#: src/components/view/View.tsx:80
msgid "Aspects"
msgstr "Aspekte"

#: src/routes/project/chat/ProjectChatRoute.tsx:351
#~ msgid "Assistant is typing..."
#~ msgstr "Assistent schreibt..."

#: src/components/conversation/AutoSelectConversations.tsx:184
msgid "Audio Processing In Progress"
msgstr "Audioverarbeitung wird durchgeführt"

#: src/routes/project/conversation/ProjectConversationTranscript.tsx:221
msgid "Audio recordings are scheduled to be deleted after 30 days from the recording date"
msgstr "Audioaufnahmen werden 30 Tage nach dem Aufnahmedatum gelöscht"

#: src/components/participant/hooks/useConversationIssueBanner.ts:15
#: src/components/participant/hooks/useConversationIssueBanner.ts:22
#: src/components/participant/hooks/useConversationIssueBanner.ts:29
msgid "Audio Tip"
msgstr "Audio-Tipp"

#: src/components/conversation/AutoSelectConversations.tsx:158
msgid "Auto-select"
msgstr "Automatisch auswählen"

<<<<<<< HEAD
#: src/lib/query.ts:1619
msgid "Auto-select disabled"
msgstr "Automatisch auswählen deaktiviert"

#: src/lib/query.ts:1481
=======
#: src/components/conversation/hooks/index.ts:534
msgid "Auto-select disabled"
msgstr "Automatisch auswählen deaktiviert"

#: src/components/conversation/hooks/index.ts:396
>>>>>>> 0985c4ea
msgid "Auto-select enabled"
msgstr "Automatisch auswählen aktiviert"

#: src/components/conversation/AutoSelectConversations.tsx:36
#~ msgid "Auto-select sources to add to the chat"
#~ msgstr "Quellen automatisch auswählen, um dem Chat hinzuzufügen"

#: src/components/conversation/AutoSelectConversations.tsx:164
msgid "Automatically includes relevant conversations for analysis without manual selection"
msgstr "Relevante Gespräche automatisch für die Analyse ohne manuelle Auswahl einschließt"

#: src/components/conversation/AutoSelectConversations.tsx:123
msgid "Available"
msgstr "Verfügbar"

#: src/components/participant/ParticipantOnboardingCards.tsx:273
msgid "Back"
msgstr "Zurück"

#: src/components/dropzone/UploadConversationDropzone.tsx:798
msgid "Back to Selection"
msgstr "Zurück zur Auswahl"

#: src/components/project/ProjectPortalEditor.tsx:365
msgid "Basic (Essential tutorial slides)"
msgstr "Grundlegend (Wesentliche Tutorial-Folien)"

#: src/components/project/ProjectPortalEditor.tsx:276
msgid "Basic Settings"
msgstr "Grundlegende Einstellungen"

#: src/components/participant/ParticipantInitiateForm.tsx:128
msgid "Begin!"
msgstr "Beginnen!"

#: src/components/project/ProjectPortalEditor.tsx:489
msgid "Brainstorm Ideas"
msgstr "Ideen brainstormen"

#: src/components/project/ProjectDangerZone.tsx:16
msgid "By deleting this project, you will delete all the data associated with it. This action cannot be undone. Are you ABSOLUTELY sure you want to delete this project?"
msgstr "Durch das Löschen dieses Projekts werden alle damit verbundenen Daten gelöscht. Diese Aktion kann nicht rückgängig gemacht werden. Sind Sie ABSOLUT sicher, dass Sie dieses Projekt löschen möchten?"

#: src/routes/project/report/ProjectReportRoute.tsx:329
#: src/components/dropzone/UploadConversationDropzone.tsx:674
#: src/components/dropzone/UploadConversationDropzone.tsx:789
#: src/components/conversation/MoveConversationButton.tsx:202
#: src/components/conversation/ConversationAccordion.tsx:318
msgid "Cancel"
msgstr "Abbrechen"

#: src/components/conversation/ConversationAccordion.tsx:146
msgid "Cannot add empty conversation"
msgstr "Leeres Gespräch kann nicht hinzugefügt werden"

#: src/components/form/UnsavedChanges.tsx:36
#~ msgid "Changes are saved automatically as you continue to use the app. <0/>Once you have some unsaved changes, you can click anywhere to save the changes. <1/>You will also see a button to Cancel the changes."
#~ msgstr "Änderungen werden automatisch gespeichert, während Sie die App weiter nutzen. <0/>Sobald Sie ungespeicherte Änderungen haben, können Sie überall klicken, um die Änderungen zu speichern. <1/>Sie sehen auch einen Button zum Abbrechen der Änderungen."

#: src/components/form/UnsavedChanges.tsx:20
msgid "Changes will be saved automatically"
msgstr "Änderungen werden automatisch gespeichert"

#: src/components/language/LanguagePicker.tsx:70
msgid "Changing language during an active chat may lead to unexpected results. It's recommended to start a new chat after changing the language. Are you sure you want to continue?"
msgstr "Das Ändern der Sprache während eines aktiven Chats kann unerwartete Ergebnisse hervorrufen. Es wird empfohlen, ein neues Gespräch zu beginnen, nachdem die Sprache geändert wurde. Sind Sie sicher, dass Sie fortfahren möchten?"

#: src/routes/project/chat/ProjectChatRoute.tsx:332
#: src/routes/project/chat/ProjectChatRoute.tsx:336
msgid "Chat"
msgstr "Chat"

#: src/routes/project/chat/ProjectChatRoute.tsx:254
msgid "Chat | Dembrane"
msgstr "Chat | Dembrane"

#: src/components/chat/ChatAccordion.tsx:115
msgid "Chats"
msgstr "Chats"

#: src/routes/participant/ParticipantConversation.tsx:368
msgid "Check microphone access"
msgstr "Mikrofonzugriff prüfen"

#: src/routes/auth/CheckYourEmail.tsx:11
msgid "Check your email"
msgstr "Überprüfen Sie Ihre E-Mail"

#: src/routes/participant/ParticipantPostConversation.tsx:193
msgid "Checking..."
msgstr "Überprüfe..."

#: src/components/chat/Sources.tsx:21
msgid "Citing the following sources"
msgstr "Quellen zitieren"

#: src/components/dropzone/UploadConversationDropzone.tsx:653
msgid "Click \"Upload Files\" when you're ready to start the upload process."
msgstr "Klicken Sie auf \"Dateien hochladen\", wenn Sie bereit sind, den Upload-Prozess zu starten."

#: src/components/dropzone/UploadConversationDropzone.tsx:789
msgid "Close"
msgstr "Schließen"

#: src/components/chat/ChatTemplatesMenu.tsx:51
msgid "Compare & Contrast"
msgstr "Vergleichen & Gegenüberstellen"

#: src/components/chat/ChatTemplatesMenu.tsx:26
#~ msgid "Compare and contrast the following items provided in the context."
#~ msgstr "Vergleichen und stellen Sie die folgenden im Kontext bereitgestellten Elemente gegenüber."

#: src/components/dropzone/UploadConversationDropzone.tsx:732
msgid "Complete"
msgstr "Abgeschlossen"

#: src/routes/auth/PasswordReset.tsx:64
#: src/routes/auth/PasswordReset.tsx:67
msgid "Confirm New Password"
msgstr "Neues Passwort bestätigen"

#: src/routes/auth/Register.tsx:104
#: src/routes/auth/Register.tsx:107
msgid "Confirm Password"
msgstr "Passwort bestätigen"

#: src/routes/project/report/ProjectReportRoute.tsx:315
msgid "Confirm Publishing"
msgstr "Veröffentlichung bestätigen"

#: src/components/report/ReportModalNavigationButton.tsx:61
msgid "Connecting to report services..."
msgstr "Verbindung zu den Berichtsdiensten wird hergestellt..."

#: src/components/common/ConnectionHealthStatus.tsx:29
msgid "Connection healthy"
msgstr "Verbindung gesund"

#: src/components/common/ConnectionHealthStatus.tsx:29
msgid "Connection unhealthy"
msgstr "Verbindung ungesund"

#: src/components/conversation/AutoSelectConversations.tsx:211
msgid "Contact sales"
msgstr "Kontakt zu Verkaufsvertretern"

#: src/components/conversation/AutoSelectConversations.tsx:97
#~ msgid "Contact your sales representative to activate this feature today!"
#~ msgstr "Kontaktieren Sie Ihren Verkaufsvertreter, um diese Funktion heute zu aktivieren!"

#: src/components/project/ProjectBasicEdit.tsx:133
msgid "Context"
msgstr "Kontext"

#: src/components/chat/ChatHistoryMessage.tsx:178
msgid "Context added:"
msgstr "Kontext hinzugefügt:"

#: src/components/participant/MicrophoneTest.tsx:326
msgid "Continue"
msgstr "Weiter"

#: src/components/report/CreateReportForm.tsx:119
#: src/components/report/CreateReportForm.tsx:139
msgid "conversation"
msgstr "Gespräch"

<<<<<<< HEAD
#: src/lib/query.ts:1482
=======
#: src/components/conversation/hooks/index.ts:397
>>>>>>> 0985c4ea
msgid "Conversation added to chat"
msgstr "Gespräch zum Chat hinzugefügt"

#: src/routes/participant/ParticipantConversation.tsx:268
msgid "Conversation Ended"
msgstr "Gespräch beendet"

#: src/components/report/CreateReportForm.tsx:71
#~ msgid "Conversation processing"
#~ msgstr "Gespräch wird verarbeitet"

<<<<<<< HEAD
#: src/lib/query.ts:1620
=======
#: src/components/conversation/hooks/index.ts:535
>>>>>>> 0985c4ea
msgid "Conversation removed from chat"
msgstr "Gespräch aus dem Chat entfernt"

#: src/routes/project/ProjectRoutes.tsx:84
msgid "Conversation Status"
msgstr "Gesprächstatus"

#: src/components/report/CreateReportForm.tsx:206
msgid "Conversation Status Details"
msgstr "Gesprächstatusdetails"

#: src/components/report/CreateReportForm.tsx:120
#: src/components/report/CreateReportForm.tsx:140
#: src/components/report/CreateReportForm.tsx:188
msgid "conversations"
msgstr "Gespräche"

#: src/components/conversation/ConversationAccordion.tsx:729
msgid "Conversations"
msgstr "Gespräche"

#: src/components/conversation/ConversationAccordion.tsx:441
#~ msgid "Conversations from QR Code"
#~ msgstr "Gespräche aus QR-Code"

#: src/components/conversation/ConversationAccordion.tsx:442
#~ msgid "Conversations from Upload"
#~ msgstr "Gespräche aus Upload"

#: src/components/project/ProjectQRCode.tsx:121
#: src/components/common/CopyIconButton.tsx:17
msgid "Copied"
msgstr "Kopiert"

#: src/components/common/CopyIconButton.tsx:8
msgid "Copy"
msgstr "Kopieren"

#: src/components/project/ProjectQRCode.tsx:121
msgid "Copy link"
msgstr "Link kopieren"

#: src/routes/project/report/ProjectReportRoute.tsx:204
msgid "Copy link to share this report"
msgstr "Link zum Teilen dieses Berichts kopieren"

#: src/routes/project/conversation/ProjectConversationOverview.tsx:80
msgid "Copy Summary"
msgstr "Zusammenfassung kopieren"

#: src/routes/project/conversation/ProjectConversationTranscript.tsx:184
msgid "Copy transcript"
msgstr "Transkript kopieren"

#: src/routes/project/ProjectsHome.tsx:152
msgid "Create"
msgstr "Erstellen"

#: src/routes/auth/Register.tsx:57
msgid "Create an Account"
msgstr "Konto erstellen"

#: src/routes/project/library/ProjectLibrary.tsx:157
msgid "Create Library"
msgstr "Bibliothek erstellen"

#: src/components/view/CreateViewForm.tsx:75
msgid "Create new view"
msgstr "Neue Ansicht erstellen"

#: src/components/report/ReportModalNavigationButton.tsx:46
#: src/components/report/CreateReportForm.tsx:240
msgid "Create Report"
msgstr "Bericht erstellen"

#: src/routes/project/library/ProjectLibrary.tsx:204
#: src/components/view/CreateViewForm.tsx:119
msgid "Create View"
msgstr "Ansicht erstellen"

#: src/components/conversation/ConversationEdit.tsx:116
msgid "Created on"
msgstr "Erstellt am"

#: src/components/project/ProjectPortalEditor.tsx:511
msgid "Custom"
msgstr "Benutzerdefiniert"

#: src/routes/project/conversation/ProjectConversationTranscript.tsx:234
msgid "Custom Filename"
msgstr "Benutzerdefinierter Dateiname"

#: src/components/project/ProjectDangerZone.tsx:28
msgid "Danger Zone"
msgstr "Gefahrenbereich"

#: src/components/chat/ChatAccordion.tsx:69
msgid "Delete"
msgstr "Löschen"

#: src/components/conversation/ConversationDangerZone.tsx:57
msgid "Delete Conversation"
msgstr "Gespräch löschen"

#: src/components/project/ProjectDangerZone.tsx:37
msgid "Delete Project"
msgstr "Projekt löschen"

#: src/components/participant/UserChunkMessage.tsx:56
msgid "Deleted successfully"
msgstr "Erfolgreich gelöscht"

#: src/components/project/ProjectPortalEditor.tsx:386
msgid "Dembrane Echo"
msgstr "Dembrane Echo"

#: src/components/project/ProjectBasicEdit.tsx:156
#~ msgid "Dembrane Reply"
#~ msgstr "Dembrane Antwort"

#: src/components/report/ReportRenderer.tsx:21
msgid "Do you want to contribute to this project?"
msgstr "Möchten Sie zu diesem Projekt beitragen?"

#: src/routes/participant/ParticipantPostConversation.tsx:159
msgid "Do you want to stay in the loop?"
msgstr "Möchten Sie auf dem Laufenden bleiben?"

#: src/components/layout/Header.tsx:165
msgid "Documentation"
msgstr "Dokumentation"

#: src/routes/project/conversation/ProjectConversationTranscript.tsx:246
msgid "Download"
msgstr "Herunterladen"

#: src/routes/project/ProjectRoutes.tsx:69
msgid "Download All Transcripts"
msgstr "Alle Transkripte herunterladen"

#: src/components/conversation/ConversationDangerZone.tsx:47
msgid "Download Audio"
msgstr "Audio herunterladen"

#: src/routes/project/conversation/ProjectConversationTranscript.tsx:172
msgid "Download transcript"
msgstr "Transkript herunterladen"

#: src/routes/project/conversation/ProjectConversationTranscript.tsx:230
msgid "Download Transcript Options"
msgstr "Transkript-Download-Optionen"

#: src/components/dropzone/UploadConversationDropzone.tsx:548
msgid "Drag audio files here or click to select files"
msgstr "Ziehen Sie Audio-Dateien hier oder klicken Sie, um Dateien auszuwählen"

#: src/components/project/ProjectPortalEditor.tsx:294
msgid "Dutch"
msgstr "Niederländisch"

#: src/routes/participant/ParticipantConversation.tsx:504
#: src/routes/participant/ParticipantConversation.tsx:589
msgid "ECHO"
msgstr "ECHO"

#: src/routes/participant/ParticipantConversation.tsx:549
#: src/routes/participant/ParticipantConversation.tsx:975
#~ msgid "ECHO!"
#~ msgstr "ECHO!"

#: src/components/conversation/ConversationEdit.tsx:93
msgid "Edit Conversation"
msgstr "Gespräch bearbeiten"

#: src/components/dropzone/UploadConversationDropzone.tsx:618
msgid "Edit file name"
msgstr "Dateiname bearbeiten"

#: src/components/project/ProjectBasicEdit.tsx:90
msgid "Edit Project"
msgstr "Projekt bearbeiten"

#: src/routes/project/resource/ProjectResourceOverview.tsx:114
#~ msgid "Edit Resource"
#~ msgstr "Ressource bearbeiten"

#: src/routes/auth/Login.tsx:152
#: src/routes/auth/Login.tsx:155
msgid "Email"
msgstr "E-Mail"

#: src/routes/auth/VerifyEmail.tsx:39
msgid "Email Verification"
msgstr "E-Mail-Verifizierung"

#: src/routes/auth/VerifyEmail.tsx:10
msgid "Email Verification | Dembrane"
msgstr "E-Mail-Verifizierung | Dembrane"

#: src/routes/auth/VerifyEmail.tsx:50
msgid "Email verified successfully. You will be redirected to the login page in 5 seconds. If you are not redirected, please click <0>here</0>."
msgstr "E-Mail erfolgreich verifiziert. Sie werden in 5 Sekunden zur Login-Seite weitergeleitet. Wenn Sie nicht weitergeleitet werden, klicken Sie bitte <0>hier</0>."

#: src/routes/participant/ParticipantPostConversation.tsx:168
msgid "email@work.com"
msgstr "email@work.com"

#: src/routes/project/conversation/ProjectConversationTranscript.tsx:168
#: src/components/conversation/ConversationAccordion.tsx:423
msgid "Empty"
msgstr "Leer"

#: src/components/project/ProjectPortalEditor.tsx:412
msgid "Enable Dembrane Echo"
msgstr "Dembrane Echo aktivieren"

#: src/components/project/ProjectBasicEdit.tsx:181
#~ msgid "Enable Dembrane Reply"
#~ msgstr "Dembrane Antwort aktivieren"

#: src/components/project/ProjectPortalEditor.tsx:666
msgid "Enable Report Notifications"
msgstr "Benachrichtigungen für Berichte aktivieren"

#: src/components/project/ProjectPortalEditor.tsx:650
msgid "Enable this feature to allow participants to receive notifications when a report is published or updated. Participants can enter their email to subscribe for updates and stay informed."
msgstr "Aktivieren Sie diese Funktion, um Teilnehmern zu ermöglichen, Benachrichtigungen zu erhalten, wenn ein Bericht veröffentlicht oder aktualisiert wird. Teilnehmer können ihre E-Mail-Adresse eingeben, um Updates zu abonnieren und informiert zu bleiben."

#: src/components/project/ProjectPortalEditor.tsx:395
msgid "Enable this feature to allow participants to request AI-powered responses during their conversation. Participants can click \"Echo\" after recording their thoughts to receive contextual feedback, encouraging deeper reflection and engagement. A cooldown period applies between requests."
msgstr "Aktivieren Sie diese Funktion, um Teilnehmern die Möglichkeit zu geben, KI-gesteuerte Antworten während ihres Gesprächs anzufordern. Teilnehmer können nach Aufnahme ihrer Gedanken auf \"Echo\" klicken, um kontextbezogene Rückmeldungen zu erhalten, die tiefere Reflexion und Engagement fördern. Ein Abkühlungszeitraum gilt zwischen Anfragen."

#: src/components/project/ProjectBasicEdit.tsx:165
#~ msgid "Enable this feature to allow participants to request AI-powered responses during their conversation. Participants can click \"Get Reply\" after recording their thoughts to receive contextual feedback, encouraging deeper reflection and engagement. A cooldown period applies between requests."
#~ msgstr "Aktivieren Sie diese Funktion, um Teilnehmern die Möglichkeit zu geben, AI-gesteuerte Antworten während ihres Gesprächs anzufordern. Teilnehmer können nach Aufnahme ihrer Gedanken auf \"Dembrane Antwort\" klicken, um kontextbezogene Rückmeldungen zu erhalten, die tiefere Reflexion und Engagement fördern. Ein Abkühlungszeitraum gilt zwischen Anfragen."

#: src/components/conversation/AutoSelectConversations.tsx:113
msgid "Enabled"
msgstr "Aktiviert"

#: src/components/project/ProjectPortalEditor.tsx:293
msgid "English"
msgstr "Englisch"

#: src/components/project/ProjectPortalEditor.tsx:109
msgid "Enter a key term or proper noun"
msgstr "Geben Sie einen Schlüsselbegriff oder Eigennamen ein"

#: src/routes/project/conversation/ProjectConversationTranscript.tsx:285
msgid "Enter a name for the new conversation"
msgstr "Geben Sie einen Namen für das neue Gespräch ein"

#: src/components/dropzone/UploadConversationDropzone.tsx:587
msgid "Enter filename (without extension)"
msgstr "Dateiname eingeben (ohne Erweiterung)"

#: src/components/chat/ChatAccordion.tsx:44
msgid "Enter new name for the chat:"
msgstr "Geben Sie einen neuen Namen für den Chat ein:"

#: src/components/view/CreateViewForm.tsx:98
msgid "Enter your query"
msgstr "Geben Sie Ihre Anfrage ein"

#: src/components/dropzone/UploadConversationDropzone.tsx:662
#: src/components/dropzone/UploadConversationDropzone.tsx:760
msgid "Error"
msgstr "Fehler"

#: src/components/report/CreateReportForm.tsx:74
msgid "Error creating report"
msgstr "Fehler beim Erstellen des Berichts"

#: src/components/announcement/Announcements.tsx:97
msgid "Error loading announcements"
msgstr "Fehler beim Laden der Ankündigungen"

#: src/routes/project/conversation/ProjectConversationAnalysis.tsx:58
#~ msgid "Error loading insights"
#~ msgstr "Fehler beim Laden der Erkenntnisse"

#: src/routes/project/ProjectRoutes.tsx:38
#: src/routes/project/ProjectRoutes.tsx:125
msgid "Error loading project"
msgstr "Fehler beim Laden des Projekts"

#: src/routes/project/conversation/ProjectConversationAnalysis.tsx:110
#~ msgid "Error loading quotes"
#~ msgstr "Fehler beim Laden der Zitate"

#: src/components/report/UpdateReportModalButton.tsx:77
msgid "Error updating report"
msgstr "Fehler beim Aktualisieren des Berichts"

#. placeholder {0}: errorFile.file.name
#. placeholder {1}: error.message
#: src/components/dropzone/UploadConversationDropzone.tsx:536
msgid "Error uploading \"{0}\": {1}"
msgstr "Fehler beim Hochladen von \"{0}\": {1}"

#: src/components/participant/MicrophoneTest.tsx:306
msgid "Everything looks good – you can continue."
msgstr "Alles sieht gut aus – Sie können fortfahren."

#: src/routes/project/report/ProjectReportRoute.tsx:67
#: src/routes/project/conversation/ProjectConversationTranscript.tsx:259
#: src/components/project/ProjectPortalEditor.tsx:390
#: src/components/conversation/MoveConversationButton.tsx:129
msgid "Experimental"
msgstr "Experimentell"

#: src/routes/project/ProjectRoutes.tsx:59
msgid "Export"
msgstr "Exportieren"

#: src/components/dropzone/UploadConversationDropzone.tsx:734
msgid "Failed"
msgstr "Fehlgeschlagen"

<<<<<<< HEAD
#: src/lib/query.ts:1467
=======
#: src/components/conversation/hooks/index.ts:382
>>>>>>> 0985c4ea
msgid "Failed to add conversation to chat"
msgstr "Fehler beim Hinzufügen des Gesprächs zum Chat"

#. placeholder {0}: error.response?.data?.detail ? `: ${error.response.data.detail}` : ""
<<<<<<< HEAD
#: src/lib/query.ts:1459
=======
#: src/components/conversation/hooks/index.ts:374
>>>>>>> 0985c4ea
msgid "Failed to add conversation to chat{0}"
msgstr "Fehler beim Hinzufügen des Gesprächs zum Chat{0}"

#: src/components/participant/UserChunkMessage.tsx:65
msgid "Failed to delete response"
msgstr "Fehler beim Löschen der Antwort"

<<<<<<< HEAD
#: src/lib/query.ts:1600
#: src/lib/query.ts:1606
msgid "Failed to disable Auto Select for this chat"
msgstr "Fehler beim Deaktivieren des Automatischen Auswählens für diesen Chat"

#: src/lib/query.ts:1463
#: src/lib/query.ts:1469
=======
#: src/components/conversation/hooks/index.ts:515
#: src/components/conversation/hooks/index.ts:521
msgid "Failed to disable Auto Select for this chat"
msgstr "Fehler beim Deaktivieren des Automatischen Auswählens für diesen Chat"

#: src/components/conversation/hooks/index.ts:378
#: src/components/conversation/hooks/index.ts:384
>>>>>>> 0985c4ea
msgid "Failed to enable Auto Select for this chat"
msgstr "Fehler beim Aktivieren des Automatischen Auswählens für diesen Chat"

#: src/routes/participant/ParticipantConversation.tsx:247
msgid "Failed to finish conversation. Please try again."
msgstr "Fehler beim Beenden des Gesprächs. Bitte versuchen Sie es erneut."

#: src/components/announcement/Announcements.tsx:101
#: src/components/announcement/hooks/index.ts:154
msgid "Failed to get announcements"
msgstr "Fehler beim Laden der Ankündigungen"

#: src/components/announcement/hooks/index.ts:70
msgid "Failed to get the latest announcement"
msgstr "Fehler beim Laden der neuesten Ankündigung"

#: src/components/announcement/hooks/index.ts:472
msgid "Failed to get unread announcements count"
msgstr "Fehler beim Laden der Anzahl der ungelesenen Ankündigungen"

#: src/components/announcement/hooks/index.ts:336
#: src/components/announcement/hooks/index.ts:408
msgid "Failed to mark all announcements as read"
msgstr "Fehler beim Markieren aller Ankündigungen als gelesen"

#: src/components/announcement/hooks/index.ts:184
#: src/components/announcement/hooks/index.ts:267
msgid "Failed to mark announcement as read"
msgstr "Fehler beim Markieren der Ankündigung als gelesen"

#: src/routes/project/conversation/ProjectConversationOverview.tsx:51
msgid "Failed to regenerate the summary. Please try again later."
msgstr "Fehler beim erneuten Generieren der Zusammenfassung. Bitte versuchen Sie es erneut."

<<<<<<< HEAD
#: src/lib/query.ts:1604
=======
#: src/components/conversation/hooks/index.ts:519
>>>>>>> 0985c4ea
msgid "Failed to remove conversation from chat"
msgstr "Fehler beim Entfernen des Gesprächs aus dem Chat"

#. placeholder {0}: error.response?.data?.detail ? `: ${error.response.data.detail}` : ""
<<<<<<< HEAD
#: src/lib/query.ts:1596
msgid "Failed to remove conversation from chat{0}"
msgstr "Fehler beim Entfernen des Gesprächs aus dem Chat{0}"

#: src/lib/query.ts:2102
=======
#: src/components/conversation/hooks/index.ts:511
msgid "Failed to remove conversation from chat{0}"
msgstr "Fehler beim Entfernen des Gesprächs aus dem Chat{0}"

#: src/components/conversation/hooks/index.ts:585
>>>>>>> 0985c4ea
msgid "Failed to retranscribe conversation. Please try again."
msgstr "Fehler beim Hertranskribieren des Gesprächs. Bitte versuchen Sie es erneut."

#: src/routes/participant/ParticipantPostConversation.tsx:134
#: src/routes/participant/ParticipantPostConversation.tsx:139
#~ msgid "Failed to verify email status. Please try again."
#~ msgstr "E-Mail-Status konnte nicht überprüft werden. Bitte versuchen Sie es erneut."

#. placeholder {0}: errorFile.file.name
#. placeholder {1}: formatFileSize(MAX_FILE_SIZE)
#: src/components/dropzone/UploadConversationDropzone.tsx:528
msgid "File \"{0}\" exceeds the maximum size of {1}."
msgstr "Datei \"{0}\" überschreitet die maximale Größe von {1}."

#. placeholder {0}: errorFile.file.name
#: src/components/dropzone/UploadConversationDropzone.tsx:532
msgid "File \"{0}\" has an unsupported format. Only audio files are allowed."
msgstr "Datei \"{0}\" hat ein nicht unterstütztes Format. Nur Audio-Dateien sind erlaubt."

#. placeholder {0}: file.name
#: src/components/dropzone/UploadConversationDropzone.tsx:373
msgid "File \"{0}\" is not a supported audio format. Only audio files are allowed."
msgstr "Datei \"{0}\" ist kein unterstütztes Audio-Format. Nur Audio-Dateien sind erlaubt."

#. placeholder {0}: file.name
#. placeholder {1}: formatFileSize(file.size)
#. placeholder {2}: formatFileSize(MIN_FILE_SIZE)
#: src/components/dropzone/UploadConversationDropzone.tsx:403
msgid "File \"{0}\" is too small ({1}). Minimum size is {2}."
msgstr "Datei \"{0}\" ist zu klein ({1}). Mindestgröße ist {2}."

#. placeholder {0}: formatFileSize(MIN_FILE_SIZE)
#. placeholder {1}: formatFileSize(MAX_FILE_SIZE)
#: src/components/dropzone/UploadConversationDropzone.tsx:553
msgid "File size: Min {0}, Max {1}, up to {MAX_FILES} files"
msgstr "Dateigröße: Min {0}, Max {1}, bis zu {MAX_FILES} Dateien"

#: src/components/conversation/ConversationAccordion.tsx:473
#~ msgid "Filter"
#~ msgstr "Filter"

#: src/routes/participant/ParticipantConversation.tsx:532
#: src/routes/participant/ParticipantConversation.tsx:765
msgid "Finish"
msgstr "Beenden"

#: src/components/report/ConversationStatusTable.tsx:80
msgid "Finished"
msgstr "Beendet"

#: src/routes/auth/Register.tsx:75
#: src/routes/auth/Register.tsx:77
msgid "First Name"
msgstr "Vorname"

#: src/routes/auth/Login.tsx:169
msgid "Forgot your password?"
msgstr "Passwort vergessen?"

#: src/components/project/ProjectPortalEditor.tsx:297
msgid "French"
msgstr "Französisch"

#: src/components/report/CreateReportForm.tsx:91
msgid "Generate insights from your conversations"
msgstr "Erkenntnisse aus Ihren Gesprächen generieren"

#: src/components/chat/ChatTemplatesMenu.tsx:31
#~ msgid "Generate structured meeting notes based on the following discussion points provided in the context."
#~ msgstr "Generieren Sie strukturierte Besprechungsnotizen basierend auf den im Kontext bereitgestellten Diskussionspunkten."

#: src/routes/project/conversation/ProjectConversationOverview.tsx:125
msgid "Generate Summary"
msgstr "Zusammenfassung generieren"

#: src/components/project/ProjectPortalEditor.tsx:295
msgid "German"
msgstr "Deutsch"

#: src/components/view/CreateViewForm.tsx:106
msgid "Give me a list of 5-10 topics that are being discussed."
msgstr "Geben Sie mir eine Liste von 5-10 Themen, die diskutiert werden."

#: src/routes/404.tsx:17
msgid "Go home"
msgstr "Zur Startseite"

#: src/routes/project/ProjectsHome.tsx:178
msgid "Grid view"
msgstr "Rasteransicht"

#. placeholder {0}: user.first_name ?? "User"
#: src/components/layout/Header.tsx:152
msgid "Hi, {0}"
msgstr "Hallo, {0}"

#: src/components/conversation/ConversationAccordion.tsx:555
#~ msgid "Hide {0}"
#~ msgstr "Verstecken {0}"

#: src/routes/project/conversation/ProjectConversationAnalysis.tsx:50
#~ msgid "Hide all"
#~ msgstr "Alle ausblenden"

#: src/routes/project/conversation/ProjectConversationAnalysis.tsx:70
#~ msgid "Hide all insights"
#~ msgstr "Alle Erkenntnisse ausblenden"

#: src/components/conversation/ConversationAccordion.tsx:478
#~ msgid "Hide Conversations Without Content"
#~ msgstr "Gespräche ohne Inhalt ausblenden"

#: src/routes/project/ProjectsHome.tsx:137
msgid "Home"
msgstr "Startseite"

#: src/components/project/ProjectBasicEdit.tsx:139
msgid ""
"How would you describe to a colleague what are you trying to accomplish with this project?\n"
"* What is the north star goal or key metric\n"
"* What does success look like"
msgstr ""
"Wie würden Sie einem Kollegen beschreiben, was Sie mit diesem Projekt erreichen möchten?\n"
"* Was ist das übergeordnete Ziel oder die wichtigste Kennzahl\n"
"* Wie sieht Erfolg aus"

#: src/routes/project/library/ProjectLibrary.tsx:216
msgid "In order to better navigate through the quotes, create additional views. The quotes will then be clustered based on your view."
msgstr "Um besser durch die Zitate navigieren zu können, erstellen Sie zusätzliche Ansichten. Die Zitate werden dann basierend auf Ihrer Ansicht gruppiert."

#: src/components/report/CreateReportForm.tsx:195
msgid "In the meantime, if you want to analyze the conversations that are still processing, you can use the Chat feature"
msgstr "Währenddessen können Sie die Chat-Funktion verwenden, um die Gespräche zu analysieren, die noch verarbeitet werden."

#: src/routes/project/report/ProjectReportRoute.tsx:275
msgid "Include portal link in report"
msgstr "Link zur Portal-Seite in Bericht einschließen"

#: src/routes/project/conversation/ProjectConversationTranscript.tsx:222
#~ msgid "Include timestamps"
#~ msgstr "Zeitstempel einschließen"

#: src/components/dropzone/UploadConversationDropzone.tsx:541
#~ msgid "Info"
#~ msgstr "Info"

#: src/routes/project/library/ProjectLibraryInsight.tsx:38
#~ msgid "Insight Library"
#~ msgstr "Erkenntnisbibliothek"

#: src/routes/project/library/ProjectLibraryInsight.tsx:43
#~ msgid "Insight not found"
#~ msgstr "Erkenntnis nicht gefunden"

#: src/routes/project/conversation/ProjectConversationAnalysis.tsx:51
#~ msgid "insights"
#~ msgstr "Erkenntnisse"

#: src/routes/project/library/ProjectLibraryAspect.tsx:85
msgid "Insights"
msgstr "Erkenntnisse"

#: src/routes/auth/PasswordReset.tsx:35
msgid "Invalid code. Please request a new one."
msgstr "Ungültiger Code. Bitte fordern Sie einen neuen an."

#: src/routes/auth/Login.tsx:122
msgid "Invalid credentials."
msgstr "Ungültige Anmeldedaten."

#: src/routes/auth/VerifyEmail.tsx:18
msgid "Invalid token. Please try again."
msgstr "Ungültiges Token. Bitte versuchen Sie es erneut."

#: src/routes/participant/ParticipantConversation.tsx:275
msgid "It looks like the conversation was deleted while you were recording. We've stopped the recording to prevent any issues. You can start a new one anytime."
msgstr "Es scheint, dass das Gespräch während der Aufnahme gelöscht wurde. Wir haben die Aufnahme beendet, um Probleme zu vermeiden. Sie können jederzeit ein neues Gespräch starten."

#: src/components/participant/hooks/useConversationIssueBanner.ts:20
msgid "It sounds like more than one person is speaking. Taking turns will help us hear everyone clearly."
msgstr "Es klingt, als würden mehrere Personen sprechen. Wenn Sie abwechselnd sprechen, können wir alle deutlich hören."

#. placeholder {0}: project?.default_conversation_title ?? "the conversation"
#: src/components/project/ProjectQRCode.tsx:99
msgid "Join {0} on Dembrane"
msgstr "Treten Sie {0} auf Dembrane bei"

#: src/components/common/DembraneLoadingSpinner/index.tsx:26
msgid "Just a moment"
msgstr "Einen Moment bitte"

#: src/components/announcement/utils/dateUtils.ts:18
#~ msgid "Just now"
#~ msgstr "Gerade eben"

#: src/components/project/ProjectPortalEditor.tsx:286
msgid "Language"
msgstr "Sprache"

#: src/routes/auth/Register.tsx:82
#: src/routes/auth/Register.tsx:84
msgid "Last Name"
msgstr "Nachname"

#. placeholder {0}: formatRelative(lastSavedAt, new Date())
#. placeholder {0}: formatDistance(new Date(savedAt), new Date(), { addSuffix: true })
#: src/components/form/UnsavedChanges.tsx:18
#: src/components/form/SaveStatus.tsx:62
msgid "Last saved {0}"
msgstr "Zuletzt gespeichert am {0}"

#: src/components/report/ConversationStatusTable.tsx:58
msgid "Last Updated"
msgstr "Zuletzt aktualisiert"

#: src/components/participant/MicrophoneTest.tsx:247
msgid "Let's Make Sure We Can Hear You"
msgstr "Lass uns sicherstellen, dass wir Sie hören können"

#: src/routes/project/library/ProjectLibraryView.tsx:32
#: src/routes/project/library/ProjectLibraryAspect.tsx:44
#: src/routes/project/library/ProjectLibrary.tsx:108
#: src/components/project/ProjectSidebar.tsx:112
msgid "Library"
msgstr "Bibliothek"

#: src/routes/project/library/ProjectLibrary.tsx:127
msgid "Library creation is in progress"
msgstr "Bibliothekserstellung läuft"

#: src/routes/project/library/ProjectLibrary.tsx:173
#~ msgid "Library is currently being processed"
#~ msgstr "Bibliothek wird derzeit verarbeitet"

#: src/components/report/ConversationStatusTable.tsx:64
msgid "Link"
msgstr "Link"

#: src/components/chat/ChatTemplatesMenu.tsx:68
#~ msgid "LinkedIn Post (Experimental)"
#~ msgstr "LinkedIn-Beitrag (Experimentell)"

#: src/components/conversation/ConversationAccordion.tsx:516
#~ msgid "Live"
#~ msgstr "Live"

#: src/components/participant/MicrophoneTest.tsx:274
msgid "Live audio level:"
msgstr "Live Audiopegel:"

#: src/components/project/ProjectPortalEditor.tsx:765
msgid "Live Preview"
msgstr "Live Vorschau"

#: src/components/common/DembraneLoadingSpinner/index.tsx:23
msgid "Loading"
msgstr "Laden"

#: src/routes/project/report/ProjectReportRoute.tsx:322
msgid "loading..."
msgstr "wird geladen..."

<<<<<<< HEAD
#: src/lib/query.ts:1402
=======
>>>>>>> 0985c4ea
#: src/components/conversation/ConversationAccordion.tsx:104
#: src/components/conversation/hooks/index.ts:317
msgid "Loading..."
msgstr "Laden..."

#: src/routes/auth/Login.tsx:174
msgid "Login"
msgstr "Anmelden"

#: src/routes/auth/Login.tsx:61
msgid "Login | Dembrane"
msgstr "Anmelden | Dembrane"

#: src/routes/auth/Register.tsx:124
msgid "Login as an existing user"
msgstr "Als bestehender Benutzer anmelden"

#: src/components/layout/Header.tsx:172
msgid "Logout"
msgstr "Abmelden"

#: src/components/conversation/ConversationAccordion.tsx:548
msgid "Longest First"
msgstr "Längste zuerst"

#: src/components/announcement/AnnouncementDrawerHeader.tsx:49
msgid "Mark all read"
msgstr "Alle als gelesen markieren"

#: src/components/announcement/AnnouncementItem.tsx:149
msgid "Mark as read"
msgstr "Als gelesen markieren"

#: src/components/chat/ChatTemplatesMenu.tsx:66
msgid "Meeting Notes"
msgstr "Besprechungsnotizen"

#. placeholder {0}: capitalize(m.role)
#. placeholder {1}: Math.ceil(m.token_usage * 100)
#: src/components/chat/ChatContextProgress.tsx:81
msgid "Messages from {0} - {1}%"
msgstr "Nachrichten von {0} - {1}%"

#: src/routes/participant/ParticipantConversation.tsx:197
msgid "Microphone access is still denied. Please check your settings and try again."
msgstr "Der Mikrofonzugriff ist weiterhin verweigert. Bitte überprüfen Sie Ihre Einstellungen und versuchen Sie es erneut."

#: src/components/report/CreateReportForm.tsx:145
msgid "min"
msgstr "min"

#: src/components/project/ProjectPortalEditor.tsx:433
msgid "Mode"
msgstr "Modus"

#: src/components/conversation/MoveConversationButton.tsx:212
#: src/components/conversation/ConversationAccordion.tsx:328
msgid "Move"
msgstr "Verschieben"

#: src/components/conversation/MoveConversationButton.tsx:135
#: src/components/conversation/ConversationAccordion.tsx:249
msgid "Move Conversation"
msgstr "Gespräch verschieben"

#: src/components/conversation/MoveConversationButton.tsx:131
msgid "Move to Another Project"
msgstr "Gespräch zu einem anderen Projekt verschieben"

#: src/components/conversation/ConversationAccordion.tsx:246
msgid "Move to Project"
msgstr "Gespräch zu einem anderen Projekt verschieben"

#: src/components/project/ProjectBasicEdit.tsx:115
#: src/components/conversation/ConversationEdit.tsx:126
msgid "Name"
msgstr "Name"

#: src/components/conversation/ConversationAccordion.tsx:546
msgid "Name A-Z"
msgstr "Name A-Z"

#: src/components/conversation/ConversationAccordion.tsx:547
msgid "Name Z-A"
msgstr "Name Z-A"

#: src/components/conversation/AutoSelectConversations.tsx:146
msgid "New"
msgstr "Neu"

#: src/routes/project/conversation/ProjectConversationTranscript.tsx:284
msgid "New Conversation Name"
msgstr "Neuer Gespräch Name"

#: src/components/project/ProjectAnalysisRunStatus.tsx:87
msgid "New conversations have been added since the library was generated. Regenerate the library to process them."
msgstr "Seit der Erstellung der Bibliothek wurden neue Gespräche hinzugefügt. Generieren Sie die Bibliothek neu, um diese zu verarbeiten."

#: src/routes/auth/PasswordReset.tsx:57
#: src/routes/auth/PasswordReset.tsx:60
msgid "New Password"
msgstr "Neues Passwort"

#: src/routes/project/ProjectsHome.tsx:105
#: src/routes/auth/Login.tsx:95
msgid "New Project"
msgstr "Neues Projekt"

#: src/components/conversation/ConversationAccordion.tsx:544
msgid "Newest First"
msgstr "Neueste zuerst"

#: src/components/participant/ParticipantOnboardingCards.tsx:285
msgid "Next"
msgstr "Weiter"

#: src/components/announcement/Announcements.tsx:153
msgid "No announcements available"
msgstr "Keine Ankündigungen verfügbar"

#: src/components/chat/ChatAccordion.tsx:125
msgid "No chats found. Start a chat using the \"Ask\" button."
msgstr "Keine Chats gefunden. Starten Sie einen Chat mit dem \"Fragen\"-Button."

#: src/routes/project/library/ProjectLibrary.tsx:129
msgid "No conversations available to create library"
msgstr "Keine Gespräche verfügbar, um eine Bibliothek zu erstellen"

#: src/routes/project/library/ProjectLibrary.tsx:170
msgid "No conversations available to create library. Please add some conversations to get started."
msgstr "Keine Gespräche verfügbar, um eine Bibliothek zu erstellen. Bitte fügen Sie einige Gespräche hinzu, um zu beginnen."

#: src/components/report/ConversationStatusTable.tsx:33
msgid "No conversations found."
msgstr "Keine Gespräche gefunden."

#: src/components/conversation/ConversationAccordion.tsx:855
msgid "No conversations found. Start a conversation using the participation invite link from the <0><1>project overview.</1></0>"
msgstr "Keine Gespräche gefunden. Starten Sie ein Gespräch über den Teilnahme-Einladungslink aus der <0><1>Projektübersicht.</1></0>"

#: src/components/report/CreateReportForm.tsx:160
msgid "No conversations yet"
msgstr "Noch keine Gespräche"

#: src/routes/project/conversation/ProjectConversationAnalysis.tsx:78
#~ msgid "No insights available. Generate insights for this conversation by visiting<0><1> the project library.</1></0>"
#~ msgstr "Keine Erkenntnisse verfügbar. Generieren Sie Erkenntnisse für dieses Gespräch, indem Sie <0><1>die Projektbibliothek</1></0> besuchen."

#: src/components/project/ProjectTranscriptSettings.tsx:143
#~ msgid "No key terms or proper nouns have been added yet. Add them using the input above to improve transcript accuracy."
#~ msgstr "Es wurden noch keine Schlüsselbegriffe oder Eigennamen hinzugefügt. Fügen Sie sie über die obige Eingabe hinzu, um die Transkriptgenauigkeit zu verbessern."

#. placeholder {0}: search && `with "${search}"`
#: src/components/conversation/MoveConversationButton.tsx:153
msgid "No projects found {0}"
msgstr "Keine Projekte gefunden {0}"

#: src/routes/project/ProjectsHome.tsx:222
msgid "No projects found for search term"
msgstr "Keine Projekte für den Suchbegriff gefunden"

#: src/routes/project/conversation/ProjectConversationAnalysis.tsx:124
#~ msgid "No quotes available. Generate quotes for this conversation by visiting"
#~ msgstr "Keine Zitate verfügbar. Generieren Sie Zitate für dieses Gespräch, indem Sie"

#: src/routes/project/conversation/ProjectConversationAnalysis.tsx:138
#~ msgid "No quotes available. Generate quotes for this conversation by visiting<0><1> the project library.</1></0>"
#~ msgstr "Keine Zitate verfügbar. Generieren Sie Zitate für dieses Gespräch, indem Sie <0><1>die Projektbibliothek</1></0> besuchen."

#: src/components/report/ReportRenderer.tsx:112
msgid "No report found"
msgstr "Kein Bericht gefunden"

#: src/components/resource/ResourceAccordion.tsx:38
#~ msgid "No resources found."
#~ msgstr "Keine Ressourcen gefunden."

#: src/components/conversation/ConversationEdit.tsx:171
msgid "No tags found"
msgstr "Keine Tags gefunden"

#: src/components/project/ProjectTagsInput.tsx:245
msgid "No tags have been added to this project yet. Add a tag using the text input above to get started."
msgstr "Diesem Projekt wurden noch keine Tags hinzugefügt. Fügen Sie ein Tag über die Texteingabe oben hinzu, um zu beginnen."

#: src/routes/project/conversation/ProjectConversationTranscript.tsx:307
msgid "No Transcript Available"
msgstr "Kein Transkript verfügbar"

#: src/routes/project/conversation/ProjectConversationTranscript.tsx:242
#~ msgid "No transcript available for this conversation."
#~ msgstr "Kein Transkript für dieses Gespräch verfügbar."

#: src/routes/project/conversation/ProjectConversationTranscript.tsx:310
msgid "No transcript exists for this conversation yet. Please check back later."
msgstr "Noch kein Transkript für dieses Gespräch vorhanden. Bitte später erneut prüfen."

#: src/routes/project/chat/ProjectChatRoute.tsx:462
msgid "No transcripts are selected for this chat"
msgstr "Für diesen Chat sind keine Transkripte ausgewählt"

#: src/components/project/ProjectPortalEditor.tsx:361
msgid "No tutorial (only Privacy statements)"
msgstr "Kein Tutorial (nur Datenschutzerklärungen)"

#: src/components/dropzone/UploadConversationDropzone.tsx:382
msgid "No valid audio files were selected. Please select audio files only (MP3, WAV, OGG, etc)."
msgstr "Es wurden keine gültigen Audio-Dateien ausgewählt. Bitte wählen Sie nur Audio-Dateien (MP3, WAV, OGG, etc.) aus."

#: src/components/conversation/ConversationChunkAudioTranscript.tsx:58
#~ msgid "Not available"
#~ msgstr "Nicht verfügbar"

#: src/components/conversation/ConversationAccordion.tsx:545
msgid "Oldest First"
msgstr "Älteste zuerst"

#. js-lingui-explicit-id
#: src/components/conversation/ConversationAccordion.tsx:516
msgid "conversation.ongoing"
msgstr "Laufend"

#: src/components/conversation/ConversationAccordion.tsx:516
#~ msgid "Ongoing"
#~ msgstr "Laufend"

#: src/components/conversation/OngoingConversationsSummaryCard.tsx:60
msgid "Ongoing Conversations"
msgstr "Laufende Gespräche"

#: src/components/report/CreateReportForm.tsx:73
#~ msgid "Only the {0} finished {1} will be included in the report right now. "
#~ msgstr "Nur die {0} beendeten {1} werden im Bericht enthalten. "

#: src/routes/participant/ParticipantConversation.tsx:342
msgid "Oops! It looks like microphone access was denied. No worries, though! We've got a handy troubleshooting guide for you. Feel free to check it out. Once you've resolved the issue, come back and visit this page again to check if your microphone is ready."
msgstr "Ups! Es scheint, dass der Mikrofonzugriff verweigert wurde. Keine Sorge! Wir haben einen praktischen Fehlerbehebungsleitfaden für Sie. Schauen Sie ihn sich an. Sobald Sie das Problem behoben haben, kommen Sie zurück und besuchen Sie diese Seite erneut, um zu überprüfen, ob Ihr Mikrofon bereit ist."

#: src/components/project/ProjectCard.tsx:51
#: src/components/aspect/AspectCard.tsx:45
msgid "Open"
msgstr "Öffnen"

#: src/components/layout/Header.tsx:150
#~ msgid "Open Documentation"
#~ msgstr "Dokumentation öffnen"

#: src/components/conversation/OpenForParticipationSummaryCard.tsx:32
msgid "Open for Participation?"
msgstr "Offen für Teilnahme?"

#: src/routes/participant/ParticipantConversation.tsx:359
msgid "Open troubleshooting guide"
msgstr "Fehlerbehebungsleitfaden öffnen"

#: src/components/conversation/ConversationAccordion.tsx:782
#: src/components/conversation/ConversationAccordion.tsx:796
msgid "Options"
msgstr "Optionen"

#: src/components/layout/ProjectConversationLayout.tsx:38
msgid "Overview"
msgstr "Übersicht"

#: src/components/project/ProjectPortalEditor.tsx:587
msgid "Page Content"
msgstr "Seiteninhalt"

#: src/routes/404.tsx:14
msgid "Page not found"
msgstr "Seite nicht gefunden"

#: src/components/project/ProjectPortalEditor.tsx:564
msgid "Page Title"
msgstr "Seitentitel"

#: src/components/report/ConversationStatusTable.tsx:55
#: src/components/participant/ParticipantInitiateForm.tsx:45
msgid "Participant"
msgstr "Teilnehmer"

#: src/components/project/ProjectTagsInput.tsx:223
msgid "Participants will be able to select tags when creating conversations"
msgstr "Teilnehmer können beim Erstellen von Gesprächen Tags auswählen"

#: src/routes/auth/Register.tsx:97
#: src/routes/auth/Register.tsx:100
#: src/routes/auth/Login.tsx:160
#: src/routes/auth/Login.tsx:163
msgid "Password"
msgstr "Passwort"

#: src/routes/project/report/ProjectReportRoute.tsx:294
msgid "Password protect portal (request feature)"
msgstr "Portal mit Passwort schützen (Feature-Anfrage)"

#: src/routes/auth/Register.tsx:37
#: src/routes/auth/PasswordReset.tsx:30
msgid "Passwords do not match"
msgstr "Passwörter stimmen nicht überein"

#: src/routes/participant/ParticipantConversation.tsx:559
msgid "Pause"
msgstr "Pause"

#: src/components/report/ConversationStatusTable.tsx:84
msgid "Pending"
msgstr "Ausstehend"

#: src/components/participant/MicrophoneTest.tsx:285
msgid "Please allow microphone access to start the test."
msgstr "Bitte erlauben Sie den Mikrofonzugriff, um den Test zu starten."

#: src/routes/participant/ParticipantReport.tsx:56
msgid "Please check back later or contact the project owner for more information."
msgstr "Bitte prüfen Sie später erneut oder wenden Sie sich an den Projektbesitzer für weitere Informationen."

#: src/components/form/SaveStatus.tsx:39
msgid "Please check your inputs for errors."
msgstr "Bitte überprüfen Sie Ihre Eingaben auf Fehler."

#: src/routes/participant/ParticipantConversation.tsx:775
#~ msgid "Please do not close your browser"
#~ msgstr "Bitte schließen Sie Ihren Browser nicht"

#: src/components/project/ProjectQRCode.tsx:129
msgid "Please enable participation to enable sharing"
msgstr "Bitte aktivieren Sie die Teilnahme, um das Teilen zu ermöglichen"

#: src/routes/participant/ParticipantPostConversation.tsx:87
#: src/routes/participant/ParticipantPostConversation.tsx:105
msgid "Please enter a valid email."
msgstr "Bitte geben Sie eine gültige E-Mail-Adresse ein."

#: src/routes/auth/Login.tsx:143
msgid "Please login to continue."
msgstr "Bitte melden Sie sich an, um fortzufahren."

#: src/components/chat/ChatTemplatesMenu.tsx:21
#~ msgid "Please provide a concise summary of the following provided in the context."
#~ msgstr "Bitte geben Sie eine prägnante Zusammenfassung des im Kontext Bereitgestellten."

#: src/components/participant/ParticipantBody.tsx:185
msgid "Please record your response by clicking the \"Record\" button below. You may also choose to respond in text by clicking the text icon."
msgstr "Bitte nehmen Sie Ihre Antwort auf, indem Sie unten auf die Schaltfläche \"Aufnehmen\" klicken. Sie können auch durch Klicken auf das Textsymbol in Textform antworten."

#: src/components/participant/ParticipantBody.tsx:122
#~ msgid "Please record your response by clicking the \"Start Recording\" button below. You may also choose to respond in text by clicking the text icon."
#~ msgstr "Bitte nehmen Sie Ihre Antwort auf, indem Sie unten auf den \"Aufnahme starten\"-Button klicken. Sie können auch durch Klicken auf das Textsymbol in Textform antworten."

#: src/components/report/CreateReportForm.tsx:220
msgid "Please select a language for your report"
msgstr "Bitte wählen Sie eine Sprache für Ihren Bericht"

#: src/components/report/UpdateReportModalButton.tsx:94
msgid "Please select a language for your updated report"
msgstr "Bitte wählen Sie eine Sprache für Ihren aktualisierten Bericht"

#: src/components/conversation/ConversationAccordion.tsx:723
#~ msgid "Please select at least one source"
#~ msgstr "Bitte wählen Sie mindestens eine Quelle"

#: src/routes/participant/ParticipantConversation.tsx:184
#~ msgid "Please wait {timeStr} before requesting another echo."
#~ msgstr "Bitte warten Sie {timeStr}, bevor Sie ein weiteres Echo anfordern."

#: src/routes/participant/ParticipantConversation.tsx:213
msgid "Please wait {timeStr} before requesting another Echo."
msgstr "Bitte warten Sie {timeStr}, bevor Sie ein weiteres Echo anfordern."

#: src/routes/participant/ParticipantConversation.tsx:855
#~ msgid "Please wait {timeStr} before requesting another reply."
#~ msgstr "Bitte warten Sie {timeStr}, bevor Sie eine weitere Antwort anfordern."

#: src/components/report/CreateReportForm.tsx:62
msgid "Please wait while we generate your report. You will automatically be redirected to the report page."
msgstr "Bitte warten Sie, während wir Ihren Bericht generieren. Sie werden automatisch zur Berichtsseite weitergeleitet."

#: src/routes/project/conversation/ProjectConversationTranscript.tsx:267
msgid "Please wait while we process your retranscription request. You will be redirected to the new conversation when ready."
msgstr "Bitte warten Sie, während wir Ihre Hertranskription anfragen verarbeiten. Sie werden automatisch zur neuen Konversation weitergeleitet, wenn fertig."

#: src/components/report/UpdateReportModalButton.tsx:69
msgid "Please wait while we update your report. You will automatically be redirected to the report page."
msgstr "Bitte warten Sie, während wir Ihren Bericht aktualisieren. Sie werden automatisch zur Berichtsseite weitergeleitet."

#: src/routes/auth/VerifyEmail.tsx:45
msgid "Please wait while we verify your email address."
msgstr "Bitte warten Sie, während wir Ihre E-Mail-Adresse verifizieren."

#: src/components/project/ProjectPortalEditor.tsx:554
msgid "Portal Content"
msgstr "Portal Inhalt"

#: src/components/project/ProjectPortalEditor.tsx:245
#: src/components/layout/ProjectOverviewLayout.tsx:33
msgid "Portal Editor"
msgstr "Portal Editor"

#: src/components/project/ProjectSidebar.tsx:134
msgid "Powered by"
msgstr "Powered by"

#: src/components/common/DembraneLoadingSpinner/index.tsx:24
msgid "Preparing your experience"
msgstr "Ihre Erfahrung wird vorbereitet"

#: src/routes/project/report/ProjectReportRoute.tsx:211
msgid "Print this report"
msgstr "Diesen Bericht drucken"

#: src/components/layout/Footer.tsx:9
msgid "Privacy Statements"
msgstr "Datenschutzerklärungen"

#: src/routes/project/report/ProjectReportRoute.tsx:332
msgid "Proceed"
msgstr "Fortfahren"

#: src/components/report/CreateReportForm.tsx:141
msgid "processing"
msgstr "verarbeitet"

#: src/components/conversation/ConversationAccordion.tsx:406
msgid "Processing"
msgstr "Verarbeitet"

#: src/components/conversation/ConversationAccordion.tsx:436
#~ msgid "Processing failed for this conversation. This conversation will not be available for analysis and chat."
#~ msgstr "Verarbeitung für dieses Gespräch fehlgeschlagen. Dieses Gespräch ist für die Analyse und den Chat nicht verfügbar."

#: src/components/conversation/ConversationAccordion.tsx:451
#~ msgid "Processing failed for this conversation. This conversation will not be available for analysis and chat. Last Known Status: {0}"
#~ msgstr "Verarbeitung für dieses Gespräch fehlgeschlagen. Dieses Gespräch ist für die Analyse und den Chat nicht verfügbar. Letzter bekannter Status: {0}"

#: src/routes/project/conversation/ProjectConversationTranscript.tsx:316
#~ msgid "Processing Transcript"
#~ msgstr "Transkript wird verarbeitet"

#: src/components/report/UpdateReportModalButton.tsx:68
#: src/components/report/CreateReportForm.tsx:61
msgid "Processing your report..."
msgstr "Bericht wird verarbeitet..."

#: src/routes/project/conversation/ProjectConversationTranscript.tsx:266
msgid "Processing your retranscription request..."
msgstr "Ihre Hertranskription anfragen werden verarbeitet..."

#: src/components/report/ReportTimeline.tsx:296
msgid "Project Created"
msgstr "Projekt erstellt"

#: src/components/layout/ProjectLibraryLayout.tsx:6
msgid "Project Library | Dembrane"
msgstr "Projektbibliothek | Dembrane"

#: src/components/project/ProjectBasicEdit.tsx:25
msgid "Project name must be at least 4 characters long"
msgstr "Der Projektname muss mindestens 4 Zeichen lang sein"

#: src/components/layout/ProjectOverviewLayout.tsx:15
msgid "Project Overview | Dembrane"
msgstr "Projektübersicht | Dembrane"

#: src/components/layout/ProjectOverviewLayout.tsx:34
msgid "Project Settings"
msgstr "Projekt Einstellungen"

#: src/routes/project/ProjectsHome.tsx:159
msgid "Projects"
msgstr "Projekte"

#: src/routes/project/ProjectsHome.tsx:49
msgid "Projects | Dembrane"
msgstr "Projekte | Dembrane"

#: src/components/project/ProjectSidebar.tsx:53
msgid "Projects Home"
msgstr "Projekte Startseite"

#: src/routes/project/report/ProjectReportRoute.tsx:232
msgid "Publish"
msgstr "Veröffentlichen"

#: src/routes/project/report/ProjectReportRoute.tsx:232
msgid "Published"
msgstr "Veröffentlicht"

#: src/routes/project/library/ProjectLibraryInsight.tsx:96
#: src/routes/project/library/ProjectLibraryAspect.tsx:105
#: src/routes/project/conversation/ProjectConversationAnalysis.tsx:105
#~ msgid "Quotes"
#~ msgstr "Zitate"

#: src/components/participant/ParticipantOnboardingCards.tsx:185
msgid "Ready to Begin?"
msgstr "Bereit zum Beginn?"

#: src/routes/participant/ParticipantConversation.tsx:475
msgid "Record"
msgstr "Aufnehmen"

#: src/routes/participant/ParticipantPostConversation.tsx:150
msgid "Record another conversation"
msgstr "Ein weiteres Gespräch aufnehmen"

#: src/components/chat/References.tsx:19
msgid "References"
msgstr "Referenzen"

#: src/components/project/ProjectPortalEditor.tsx:773
msgid "Refresh"
msgstr "Aktualisieren"

#: src/routes/project/library/ProjectLibrary.tsx:121
msgid "Regenerate Library"
msgstr "Bibliothek neu generieren"

#: src/routes/project/conversation/ProjectConversationOverview.tsx:84
msgid "Regenerate Summary"
msgstr "Zusammenfassung neu generieren"

#: src/routes/auth/Register.tsx:22
msgid "Register | Dembrane"
msgstr "Registrieren | Dembrane"

#: src/routes/auth/Login.tsx:183
msgid "Register as a new user"
msgstr "Als neuer Benutzer registrieren"

#: src/routes/project/library/ProjectLibrary.tsx:289
#~ msgid "Relevance"
#~ msgstr "Relevanz"

#: src/routes/participant/ParticipantConversation.tsx:294
#: src/routes/participant/ParticipantConversation.tsx:690
msgid "Reload Page"
msgstr "Seite neu laden"

#: src/routes/participant/ParticipantPostConversation.tsx:207
msgid "Remove Email"
msgstr "E-Mail entfernen"

#: src/components/dropzone/UploadConversationDropzone.tsx:631
msgid "Remove file"
msgstr "Datei entfernen"

#: src/components/conversation/ConversationAccordion.tsx:148
msgid "Remove from this chat"
msgstr "Aus diesem Chat entfernen"

#: src/components/chat/ChatAccordion.tsx:56
msgid "Rename"
msgstr "Umbenennen"

#: src/components/project/ProjectPortalEditor.tsx:526
msgid "Reply Prompt"
msgstr "Antwort Prompt"

#: src/routes/project/report/ProjectReportRoute.tsx:64
#: src/components/report/ReportRenderer.tsx:72
#: src/components/report/ReportModalNavigationButton.tsx:66
msgid "Report"
msgstr "Bericht"

#: src/components/layout/Header.tsx:75
msgid "Report an issue"
msgstr "Ein Problem melden"

#. placeholder {0}: formatDateForAxis(new Date(data.allReports[0]?.createdAt!).getTime())
#: src/components/report/ReportTimeline.tsx:306
msgid "Report Created - {0}"
msgstr "Bericht erstellt - {0}"

#: src/routes/project/report/ProjectReportRoute.tsx:155
msgid "Report generation is currently in beta and limited to projects with fewer than 10 hours of recording."
msgstr "Berichtgenerierung befindet sich derzeit in der Beta und ist auf Projekte mit weniger als 10 Stunden Aufnahme beschränkt."

#: src/components/project/ProjectPortalEditor.tsx:647
msgid "Report Notifications"
msgstr "Berichtsbenachrichtigungen"

#. placeholder {0}: formatDateForAxis(new Date(r.createdAt!).getTime())
#: src/components/report/ReportTimeline.tsx:319
msgid "Report Updated - {0}"
msgstr "Bericht aktualisiert - {0}"

#: src/routes/auth/RequestPasswordReset.tsx:23
msgid "Request Password Reset"
msgstr "Passwort zurücksetzen anfordern"

#: src/routes/auth/RequestPasswordReset.tsx:9
msgid "Request Password Reset | Dembrane"
msgstr "Passwort zurücksetzen anfordern | Dembrane"

#: src/components/participant/MicrophoneTest.tsx:296
msgid "Requesting microphone access to detect available devices..."
msgstr "Mikrofonzugriff anfordern, um verfügbare Geräte zu erkennen..."

#: src/components/conversation/ConversationAccordion.tsx:832
msgid "Reset All Options"
msgstr "Alle Optionen zurücksetzen"

#: src/routes/auth/PasswordReset.tsx:50
#: src/routes/auth/PasswordReset.tsx:75
msgid "Reset Password"
msgstr "Passwort zurücksetzen"

#: src/routes/auth/PasswordReset.tsx:18
msgid "Reset Password | Dembrane"
msgstr "Passwort zurücksetzen | Dembrane"

#: src/components/resource/ResourceAccordion.tsx:21
#~ msgid "Resources"
#~ msgstr "Ressourcen"

#: src/routes/participant/ParticipantConversation.tsx:549
msgid "Resume"
msgstr "Fortsetzen"

#: src/routes/project/conversation/ProjectConversationTranscript.tsx:297
msgid "Retranscribe"
msgstr "Hertranskribieren"

#: src/routes/project/conversation/ProjectConversationTranscript.tsx:198
msgid "Retranscribe conversation"
msgstr "Gespräch hertranskribieren"

#: src/routes/project/conversation/ProjectConversationTranscript.tsx:257
msgid "Retranscribe Conversation"
msgstr "Gespräch hertranskribieren"

<<<<<<< HEAD
#: src/lib/query.ts:2098
=======
#: src/components/conversation/hooks/index.ts:581
>>>>>>> 0985c4ea
msgid "Retranscription started. New conversation will be available soon."
msgstr "Hertranskription gestartet. Das neue Gespräch wird bald verfügbar sein."

#: src/routes/project/chat/ProjectChatRoute.tsx:444
msgid "Retry"
msgstr "Erneut versuchen"

#: src/components/dropzone/UploadConversationDropzone.tsx:803
msgid "Retry Upload"
msgstr "Upload erneut versuchen"

#: src/components/dropzone/UploadConversationDropzone.tsx:569
msgid "Review files before uploading"
msgstr "Dateien vor dem Hochladen überprüfen"

#: src/routes/project/resource/ProjectResourceOverview.tsx:144
#~ msgid "Save"
#~ msgstr "Speichern"

#: src/components/form/SaveStatus.tsx:31
msgid "Save Error!"
msgstr "Speichern fehlgeschlagen!"

#: src/components/form/SaveStatus.tsx:47
msgid "Saving..."
msgstr "Speichern..."

#: src/components/common/ScrollToBottom.tsx:25
msgid "Scroll to bottom"
msgstr "Nach unten scrollen"

#: src/components/conversation/MoveConversationButton.tsx:140
msgid "Search"
msgstr "Suchen"

#: src/components/conversation/ConversationAccordion.tsx:774
msgid "Search conversations"
msgstr "Gespräche suchen"

#: src/routes/project/ProjectsHome.tsx:212
msgid "Search projects"
msgstr "Projekte suchen"

#: src/components/conversation/ConversationAccordion.tsx:259
msgid "Search Projects"
msgstr "Projekte suchen"

#: src/components/conversation/MoveConversationButton.tsx:141
#: src/components/conversation/ConversationAccordion.tsx:263
msgid "Search projects..."
msgstr "Projekte suchen..."

#: src/components/chat/SourcesSearched.tsx:13
msgid "Searched through the most relevant sources"
msgstr "Durchsucht die relevantesten Quellen"

#: src/components/chat/SourcesSearch.tsx:13
msgid "Searching through the most relevant sources"
msgstr "Durchsucht die relevantesten Quellen"

#: src/components/report/CreateReportForm.tsx:94
#~ msgid "See conversation status details"
#~ msgstr "Gesprächstatusdetails ansehen"

#: src/routes/project/library/ProjectLibraryAspect.tsx:84
#~ msgid "Segments"
#~ msgstr "Segmente"

#: src/components/dropzone/UploadConversationDropzone.tsx:507
msgid "Select Audio Files to Upload"
msgstr "Audio-Dateien auswählen"

#: src/components/conversation/ConversationAccordion.tsx:283
msgid "Select Project"
msgstr "Projekt auswählen"

#: src/components/conversation/ConversationEdit.tsx:140
msgid "Select tags"
msgstr "Tags auswählen"

#: src/components/project/ProjectPortalEditor.tsx:354
msgid "Select the instructions that will be shown to participants when they start a conversation"
msgstr "Wählen Sie die Anweisungen aus, die den Teilnehmern beim Starten eines Gesprächs angezeigt werden"

#: src/components/project/ProjectPortalEditor.tsx:438
msgid "Select the type of feedback or engagement you want to encourage."
msgstr "Wählen Sie den Typ der Rückmeldung oder der Beteiligung, die Sie fördern möchten."

#: src/components/project/ProjectPortalEditor.tsx:342
msgid "Select tutorial"
msgstr "Tutorial auswählen"

#: src/components/participant/MicrophoneTest.tsx:258
msgid "Select your microphone:"
msgstr "Wählen Sie Ihr Mikrofon:"

#. placeholder {0}: selectedFiles.length
#: src/components/dropzone/UploadConversationDropzone.tsx:564
msgid "Selected Files ({0}/{MAX_FILES})"
msgstr "Ausgewählte Dateien ({0}/{MAX_FILES})"

#: src/routes/project/chat/ProjectChatRoute.tsx:533
msgid "Send"
msgstr "Senden"

#: src/components/view/DummyViews.tsx:27
msgid "Sentiment"
msgstr "Stimmung"

#: src/components/participant/ParticipantInitiateForm.tsx:91
msgid "Session Name"
msgstr "Sitzungsname"

#: src/routes/auth/Login.tsx:92
msgid "Setting up your first project"
msgstr "Ihr erstes Projekt einrichten"

#: src/components/project/ProjectQRCode.tsx:104
msgid "Share"
msgstr "Teilen"

#: src/routes/project/report/ProjectReportRoute.tsx:181
msgid "Share this report"
msgstr "Diesen Bericht teilen"

#: src/routes/participant/ParticipantPostConversation.tsx:162
msgid "Share your details here"
msgstr "Teilen Sie hier Ihre Daten"

#: src/components/report/ReportRenderer.tsx:29
msgid "Share your voice"
msgstr "Ihre Stimme teilen"

#: src/components/report/ReportRenderer.tsx:33
msgid "Share your voice by scanning the QR code below."
msgstr "Teilen Sie Ihre Stimme, indem Sie den unten stehenden QR-Code scannen."

#: src/components/conversation/ConversationAccordion.tsx:549
msgid "Shortest First"
msgstr "Kürzeste zuerst"

#: src/components/conversation/ConversationAccordion.tsx:555
#~ msgid "Show {0}"
#~ msgstr "Zeige {0}"

#: src/routes/project/conversation/ProjectConversationAnalysis.tsx:50
#~ msgid "Show all"
#~ msgstr "Alle anzeigen"

#: src/routes/project/conversation/ProjectConversationTranscript.tsx:217
msgid "Show audio player"
msgstr "Audio-Player anzeigen"

#: src/components/conversation/ConversationAccordion.tsx:799
msgid "Show duration"
msgstr "Dauer anzeigen"

#: src/components/announcement/AnnouncementItem.tsx:126
msgid "Show less"
msgstr "Weniger anzeigen"

#: src/components/announcement/AnnouncementItem.tsx:131
msgid "Show more"
msgstr "Mehr anzeigen"

#: src/components/common/ReferencesIconButton.tsx:21
#: src/components/common/ReferencesIconButton.tsx:28
msgid "Show references"
msgstr "Referenzen anzeigen"

#: src/routes/project/report/ProjectReportRoute.tsx:289
msgid "Show timeline in report (request feature)"
msgstr "Zeitachse im Bericht anzeigen (Feature-Anfrage)"

#: src/routes/auth/Login.tsx:194
msgid "Sign in with Google"
msgstr "Mit Google anmelden"

#: src/components/participant/MicrophoneTest.tsx:330
msgid "Skip"
msgstr "Überspringen"

#: src/components/conversation/AutoSelectConversations.tsx:188
msgid "Some conversations are still being processed. Auto-select will work optimally once audio processing is complete."
msgstr "Einige Gespräche werden noch verarbeitet. Die automatische Auswahl wird optimal funktionieren, sobald die Audioverarbeitung abgeschlossen ist."

#: src/components/dropzone/UploadConversationDropzone.tsx:421
msgid "Some files were already selected and won't be added twice."
msgstr "Einige Dateien wurden bereits ausgewählt und werden nicht erneut hinzugefügt."

#: src/routes/participant/ParticipantConversation.tsx:270
#: src/routes/participant/ParticipantConversation.tsx:675
#: src/routes/auth/Login.tsx:115
#: src/components/participant/ParticipantInitiateForm.tsx:78
#: src/components/conversation/ConversationEdit.tsx:109
msgid "Something went wrong"
msgstr "Etwas ist schief gelaufen"

#: src/components/dropzone/UploadResourceDropzone.tsx:28
#~ msgid "Something went wrong while uploading the file: {0}"
#~ msgstr "Beim Hochladen der Datei ist ein Fehler aufgetreten: {0}"

#: src/components/participant/ParticipantBody.tsx:152
msgid "Something went wrong with the conversation. Please try refreshing the page or contact support if the issue persists"
msgstr "Beim Gespräch ist ein Fehler aufgetreten. Bitte versuchen Sie es erneut oder wenden Sie sich an den Support, wenn das Problem weiterhin besteht"

#: src/routes/participant/ParticipantConversation.tsx:842
#~ msgid "Something went wrong. Please try again."
#~ msgstr "Etwas ist schief gelaufen. Bitte versuchen Sie es erneut."

#: src/components/conversation/ConversationAccordion.tsx:808
msgid "Sort"
msgstr "Sortieren"

#. placeholder {0}: index + 1
#: src/components/chat/Sources.tsx:33
msgid "Source {0}"
msgstr "Quelle {0}"

#: src/components/conversation/ConversationAccordion.tsx:689
#~ msgid "Sources:"
#~ msgstr "Quellen:"

#: src/components/project/ProjectPortalEditor.tsx:296
msgid "Spanish"
msgstr "Spanisch"

#: src/components/conversation/ConversationChunkAudioTranscript.tsx:22
msgid "Speaker"
msgstr "Sprecher"

#: src/components/project/ProjectPortalEditor.tsx:100
msgid "Specific Context"
msgstr "Spezifischer Kontext"

#: src/routes/participant/ParticipantConversation.tsx:304
#: src/routes/participant/ParticipantConversation.tsx:700
msgid "Start New Conversation"
msgstr "Neues Gespräch starten"

#: src/routes/participant/ParticipantConversation.tsx:1018
#~ msgid "Start Recording"
#~ msgstr "Aufnahme starten"

#: src/components/report/ConversationStatusTable.tsx:61
msgid "Status"
msgstr "Status"

#: src/routes/project/chat/ProjectChatRoute.tsx:410
#: src/routes/participant/ParticipantConversation.tsx:604
msgid "Stop"
msgstr "Stopp"

#: src/routes/participant/ParticipantConversation.tsx:748
#: src/routes/auth/RequestPasswordReset.tsx:41
msgid "Submit"
msgstr "Absenden"

#: src/components/dropzone/UploadConversationDropzone.tsx:774
msgid "Success"
msgstr "Erfolg"

#: src/components/chat/ChatTemplatesMenu.tsx:101
msgid "Suggested:"
msgstr "Vorgeschlagen:"

#: src/components/project/ProjectPortalEditor.tsx:464
#: src/components/chat/ChatTemplatesMenu.tsx:36
msgid "Summarize"
msgstr "Zusammenfassen"

#: src/routes/project/conversation/ProjectConversationOverview.tsx:70
msgid "Summary"
msgstr "Zusammenfassung"

#: src/routes/project/conversation/ProjectConversationOverview.tsx:78
#~ msgid "Summary not available yet"
#~ msgstr "Zusammenfassung noch nicht verfügbar"

#: src/components/dropzone/UploadConversationDropzone.tsx:550
msgid "Supported formats: MP3, WAV, OGG, WEBM, M4A, MP4, AAC, FLAC, OPUS"
msgstr "Unterstützte Formate: MP3, WAV, OGG, WEBM, M4A, MP4, AAC, FLAC, OPUS"

#: src/components/project/ProjectTagsInput.tsx:219
#: src/components/participant/ParticipantInitiateForm.tsx:101
#: src/components/conversation/ConversationEdit.tsx:143
msgid "Tags"
msgstr "Tags"

#: src/components/chat/ChatTemplatesMenu.tsx:106
#: src/components/chat/ChatTemplatesMenu.tsx:111
#~ msgid "Templates"
#~ msgstr "Vorlagen"

#: src/routes/participant/ParticipantPostConversation.tsx:137
msgid "Thank you for participating!"
msgstr "Vielen Dank für Ihre Teilnahme!"

#: src/components/project/ProjectPortalEditor.tsx:617
msgid "Thank You Page Content"
msgstr "Danke-Seite Inhalt"

#: src/routes/participant/ParticipantPostConversation.tsx:261
msgid "Thank you! We'll notify you when the report is ready."
msgstr "Vielen Dank! Wir werden Sie benachrichtigen, wenn der Bericht fertig ist."

#: src/routes/participant/ParticipantConversation.tsx:281
#: src/routes/participant/ParticipantConversation.tsx:678
msgid "The conversation could not be loaded. Please try again or contact support."
msgstr "Das Gespräch konnte nicht geladen werden. Bitte versuchen Sie es erneut oder wenden Sie sich an den Support."

#: src/components/project/ProjectPortalEditor.tsx:191
#~ msgid "The Portal is the website that loads when participants scan the QR code."
#~ msgstr "Das Portal ist die Website, die geladen wird, wenn Teilnehmer den QR-Code scannen."

#: src/routes/project/conversation/ProjectConversationAnalysis.tsx:131
#~ msgid "the project library."
#~ msgstr "die Projektbibliothek."

#. js-lingui-explicit-id
#: src/components/conversation/ConversationLink.tsx:45
msgid "conversation.linking_conversations.deleted"
msgstr "Die Quelle wurde gelöscht"

#: src/routes/project/conversation/ProjectConversationOverview.tsx:43
msgid "The summary is being regenerated. Please wait for the new summary to be available."
msgstr "Die Zusammenfassung wird neu generiert. Bitte warten Sie, bis die neue Zusammenfassung verfügbar ist."

#: src/routes/project/conversation/ProjectConversationOverview.tsx:43
#~ msgid "The summary is being regenerated. Please wait upto 2 minutes for the new summary to be available."
#~ msgstr "Die Zusammenfassung wird neu generiert. Bitte warten Sie bis zu 2 Minuten, bis die neue Zusammenfassung verfügbar ist."

#: src/routes/project/conversation/ProjectConversationTranscript.tsx:319
#~ msgid "The transcript for this conversation is being processed. Please check back later."
#~ msgstr "Das Transkript für dieses Gespräch wird verarbeitet. Bitte später erneut prüfen."

#: src/components/report/CreateReportForm.tsx:75
msgid "There was an error creating your report. Please try again or contact support."
msgstr "Beim Erstellen Ihres Berichts ist ein Fehler aufgetreten. Bitte versuchen Sie es erneut oder wenden Sie sich an den Support."

#: src/routes/project/report/ProjectReportRoute.tsx:162
msgid "There was an error generating your report. In the meantime, you can analyze all your data using the library or select specific conversations to chat with."
msgstr "Beim Erstellen Ihres Berichts ist ein Fehler aufgetreten. In der Zwischenzeit können Sie alle Ihre Daten mithilfe der Bibliothek oder spezifische Gespräche auswählen, um mit ihnen zu chatten."

#: src/components/report/UpdateReportModalButton.tsx:78
msgid "There was an error updating your report. Please try again or contact support."
msgstr "Beim Aktualisieren Ihres Berichts ist ein Fehler aufgetreten. Bitte versuchen Sie es erneut oder wenden Sie sich an den Support."

#: src/routes/auth/VerifyEmail.tsx:59
msgid "There was an error verifying your email. Please try again."
msgstr "Bei der Verifizierung Ihrer E-Mail ist ein Fehler aufgetreten. Bitte versuchen Sie es erneut."

#: src/components/chat/ChatTemplatesMenu.tsx:112
#~ msgid "These are some helpful preset templates to get you started."
#~ msgstr "Diese sind einige hilfreiche voreingestellte Vorlagen, mit denen Sie beginnen können."

#: src/components/view/DummyViews.tsx:8
msgid "These are your default view templates. Once you create your library these will be your first two views."
msgstr "Diese sind Ihre Standard-Ansichtsvorlagen. Sobald Sie Ihre Bibliothek erstellen, werden dies Ihre ersten beiden Ansichten sein."

#: src/routes/participant/ParticipantConversation.tsx:408
msgid "Thinking..."
msgstr "Denke nach..."

#. js-lingui-explicit-id
#: src/components/conversation/ConversationLink.tsx:56
msgid "conversation.linked_conversations.description"
msgstr "Dieses Gespräch hat die folgenden Kopien:"

#. js-lingui-explicit-id
#: src/components/conversation/ConversationLink.tsx:30
msgid "conversation.linking_conversations.description"
msgstr "Dieses Gespräch ist eine Kopie von"

#: src/components/conversation/ConversationAccordion.tsx:398
#~ msgid "This conversation is still being processed. It will be available for analysis and chat shortly."
#~ msgstr "Dieses Gespräch wird noch verarbeitet. Es wird bald für die Analyse und das Chatten verfügbar sein."

#: src/components/conversation/ConversationAccordion.tsx:400
msgid "This conversation is still being processed. It will be available for analysis and chat shortly. "
msgstr "Dieses Gespräch wird noch verarbeitet. Es wird bald für die Analyse und das Chatten verfügbar sein. "

#: src/routes/participant/ParticipantPostConversation.tsx:101
msgid "This email is already in the list."
msgstr "Diese E-Mail ist bereits in der Liste."

#: src/routes/participant/ParticipantPostConversation.tsx:124
#~ msgid "This email is already subscribed to notifications."
#~ msgstr "Diese E-Mail ist bereits für Benachrichtigungen angemeldet."

#: src/components/project/ProjectPortalEditor.tsx:777
msgid "This is a live preview of the participant's portal. You will need to refresh the page to see the latest changes."
msgstr "Dies ist eine Live-Vorschau des Teilnehmerportals. Sie müssen die Seite aktualisieren, um die neuesten Änderungen zu sehen."

#. placeholder {0}: conversationsQuery.data?.length
#: src/routes/project/library/ProjectLibrary.tsx:182
msgid "This is your project library. Currently,{0} conversations are waiting to be processed."
msgstr "Dies ist Ihre Projektbibliothek. Derzeit warten {0} Gespräche auf die Verarbeitung."

#: src/components/project/ProjectPortalEditor.tsx:265
#~ msgid "This language will be used for the Participant's Portal and transcription."
#~ msgstr "Diese Sprache wird für das Teilnehmerportal und die Transkription verwendet."

#: src/components/project/ProjectPortalEditor.tsx:208
#~ msgid "This language will be used for the Participant's Portal and transcription. To change the language of this application, please use the language picker through the settings in the header."
#~ msgstr "Diese Sprache wird für das Teilnehmerportal und die Transkription verwendet. Um die Sprache dieser Anwendung zu ändern, verwenden Sie bitte die Sprachauswahl in den Einstellungen in der Kopfzeile."

#: src/components/project/ProjectBasicEdit.tsx:93
#~ msgid "This language will be used for the Participant's Portal, transcription and analysis. To change the language of this application, please use the language picker in the header user menu instead."
#~ msgstr "Diese Sprache wird für das Teilnehmerportal, die Transkription und die Analyse verwendet. Um die Sprache dieser Anwendung zu ändern, verwenden Sie bitte stattdessen die Sprachauswahl im Benutzermenü der Kopfzeile."

#: src/components/project/ProjectPortalEditor.tsx:291
msgid "This language will be used for the Participant's Portal."
msgstr "Diese Sprache wird für das Teilnehmerportal verwendet."

#: src/components/project/ProjectPortalEditor.tsx:627
msgid "This page is shown after the participant has completed the conversation."
msgstr "Diese Seite wird angezeigt, nachdem der Teilnehmer das Gespräch beendet hat."

#: src/components/project/ProjectPortalEditor.tsx:597
msgid "This page is shown to participants when they start a conversation after they successfully complete the tutorial."
msgstr "Diese Seite wird den Teilnehmern angezeigt, wenn sie nach erfolgreichem Abschluss des Tutorials ein Gespräch beginnen."

#: src/components/project/ProjectAnalysisRunStatus.tsx:73
#~ msgid "This project library was generated on"
#~ msgstr "Diese Projektbibliothek wurde generiert am"

#: src/components/project/ProjectPortalEditor.tsx:533
msgid "This prompt guides how the AI responds to participants. Customize it to shape the type of feedback or engagement you want to encourage."
msgstr "Dieser Prompt leitet ein, wie die KI auf die Teilnehmer reagiert. Passen Sie ihn an, um den Typ der Rückmeldung oder Engagement zu bestimmen, den Sie fördern möchten."

#: src/routes/participant/ParticipantReport.tsx:52
msgid "This report is not yet available. "
msgstr "Dieser Bericht ist derzeit nicht verfügbar. "

#. placeholder {0}: views?.total ?? 0
#: src/routes/project/report/ProjectReportRoute.tsx:96
msgid "This report was opened by {0} people"
msgstr "Dieser Bericht wurde von {0} Personen geöffnet"

#: src/routes/project/conversation/ProjectConversationOverview.tsx:43
#~ msgid "This summary is AI-generated and brief, for thorough analysis, use the Chat or Library."
#~ msgstr "Diese Zusammenfassung ist KI-generiert und kurz, für eine gründliche Analyse verwenden Sie den Chat oder die Bibliothek."

#: src/components/project/ProjectPortalEditor.tsx:575
msgid "This title is shown to participants when they start a conversation"
msgstr "Dieser Titel wird den Teilnehmern angezeigt, wenn sie ein Gespräch beginnen"

#: src/routes/project/chat/ProjectChatRoute.tsx:310
msgid "This will clear your current input. Are you sure?"
msgstr "Dies wird Ihre aktuelle Eingabe löschen. Sind Sie sicher?"

#: src/routes/project/conversation/ProjectConversationTranscript.tsx:277
msgid "This will create a new conversation with the same audio but a fresh transcription. The original conversation will remain unchanged."
msgstr "Dies wird ein neues Gespräch mit derselben Audio-Datei erstellen, aber mit einer neuen Transkription. Das ursprüngliche Gespräch bleibt unverändert."

#: src/routes/project/library/ProjectLibrary.tsx:298
#~ msgid "Time Created"
#~ msgstr "Erstellungszeit"

#: src/components/participant/ParticipantBody.tsx:144
msgid "Tip"
msgstr "Tipp"

#: src/components/conversation/ConversationEdit.tsx:164
msgid "To assign a new tag, please create it first in the project overview."
msgstr "Um ein neues Tag zuzuweisen, erstellen Sie es bitte zuerst in der Projektübersicht."

#: src/components/report/CreateReportForm.tsx:163
msgid "To generate a report, please start by adding conversations in your project"
msgstr "Um einen Bericht zu generieren, fügen Sie bitte zuerst Gespräche in Ihr Projekt hinzu"

#: src/components/view/DummyViews.tsx:17
#: src/components/view/CreateViewForm.tsx:100
msgid "Topics"
msgstr "Themen"

#: src/components/report/CreateReportForm.tsx:103
msgid "total"
msgstr "gesamt"

#: src/routes/project/conversation/ProjectConversationTranscript.tsx:164
#: src/components/layout/ProjectConversationLayout.tsx:39
msgid "Transcript"
msgstr "Transkript"

#: src/components/conversation/ConversationChunkAudioTranscript.tsx:60
msgid "Transcript not available"
msgstr "Transkript nicht verfügbar"

#: src/components/project/ProjectTranscriptSettings.tsx:95
#~ msgid "Transcript Settings"
#~ msgstr "Transkript-Einstellungen"

#: src/components/chat/ChatTemplatesMenu.tsx:70
#~ msgid ""
#~ "Transform these transcripts into a LinkedIn post that cuts through the noise. Please:\n"
#~ "\n"
#~ "Extract the most compelling insights - skip anything that sounds like standard business advice\n"
#~ "Write it like a seasoned leader who challenges conventional wisdom, not a motivational poster\n"
#~ "Find one genuinely unexpected observation that would make even experienced professionals pause\n"
#~ "Maintain intellectual depth while being refreshingly direct\n"
#~ "Only use data points that actually challenge assumptions\n"
#~ "Keep formatting clean and professional (minimal emojis, thoughtful spacing)\n"
#~ "Strike a tone that suggests both deep expertise and real-world experience\n"
#~ "\n"
#~ "Note: If the content doesn't contain any substantive insights, please let me know we need stronger source material. I'm looking to contribute real value to the conversation, not add to the noise."
#~ msgstr ""
#~ "Transformieren Sie diese Transkripte in einen LinkedIn-Beitrag, der durch den Rauschen schlägt. Bitte:\n"
#~ "Extrahieren Sie die wichtigsten Einblicke - überspringen Sie alles, was wie standard-Geschäftsratgeber klingt\n"
#~ "Schreiben Sie es wie einen erfahrenen Führer, der konventionelle Weisheiten herausfordert, nicht wie ein Motivationsposter\n"
#~ "Finden Sie einen wirklich überraschenden Einblick, der auch erfahrene Führer zum Nachdenken bringt\n"
#~ "Bleiben Sie trotzdem intellektuell tief und direkt\n"
#~ "Verwenden Sie nur Datenpunkte, die tatsächlich Annahmen herausfordern\n"
#~ "Halten Sie die Formatierung sauber und professionell (minimal Emojis, Gedanken an die Leerzeichen)\n"
#~ "Schlagen Sie eine Tonart, die beide tiefes Fachwissen und praktische Erfahrung nahe legt\n"
#~ "Hinweis: Wenn der Inhalt keine tatsächlichen Einblicke enthält, bitte lassen Sie es mich wissen, wir brauchen stärkere Quellenmaterial."

#: src/components/chat/ChatTemplatesMenu.tsx:38
msgid ""
"Transform this content into insights that actually matter. Please:\n"
"\n"
"Extract core ideas that challenge standard thinking\n"
"Write like someone who understands nuance, not a textbook\n"
"Focus on the non-obvious implications\n"
"Keep it sharp and substantive\n"
"Only highlight truly meaningful patterns\n"
"Structure for clarity and impact\n"
"Balance depth with accessibility\n"
"\n"
"Note: If the similarities/differences are too superficial, let me know we need more complex material to analyze."
msgstr ""
"Transformieren Sie diesen Inhalt in Einblicke, die wirklich zählen. Bitte:\n"
"Extrahieren Sie die wichtigsten Ideen, die Standarddenken herausfordern\n"
"Schreiben Sie wie jemand, der Nuance versteht, nicht wie ein Lehrplan\n"
"Fokussieren Sie sich auf nicht offensichtliche Implikationen\n"
"Halten Sie es scharf und substanziell\n"
"Hervorheben Sie wirklich bedeutende Muster\n"
"Strukturieren Sie für Klarheit und Wirkung\n"
"Halten Sie die Tiefe mit der Zugänglichkeit im Gleichgewicht\n"
"\n"
"Hinweis: Wenn die Ähnlichkeiten/Unterschiede zu oberflächlich sind, lassen Sie es mich wissen, wir brauchen komplexeres Material zu analysieren."

#: src/components/chat/ChatTemplatesMenu.tsx:68
msgid ""
"Transform this discussion into actionable intelligence. Please:\n"
"\n"
"Capture the strategic implications, not just talking points\n"
"Structure it like a thought leader's analysis, not minutes\n"
"Highlight decision points that challenge standard thinking\n"
"Keep the signal-to-noise ratio high\n"
"Focus on insights that drive real change\n"
"Organize for clarity and future reference\n"
"Balance tactical details with strategic vision\n"
"\n"
"Note: If the discussion lacks substantial decision points or insights, flag it for deeper exploration next time."
msgstr ""
"Transformieren Sie diese Diskussion in handlungsfähige Intelligenz. Bitte:\n"
"Erfassen Sie die strategischen Implikationen, nicht nur die Punkte\n"
"Strukturieren Sie es wie eine Analyse eines Denkers, nicht Minuten\n"
"Hervorheben Sie Entscheidungspunkte, die Standarddenken herausfordern\n"
"Halten Sie das Signal-Rausch-Verhältnis hoch\n"
"Fokussieren Sie sich auf Einblicke, die tatsächlich Veränderung bewirken\n"
"Organisieren Sie für Klarheit und zukünftige Referenz\n"
"Halten Sie die Taktik mit der Strategie im Gleichgewicht\n"
"\n"
"Hinweis: Wenn die Diskussion wenig wichtige Entscheidungspunkte oder Einblicke enthält, markieren Sie sie für eine tiefere Untersuchung beim nächsten Mal."

#: src/components/announcement/Announcements.tsx:111
msgid "Try Again"
msgstr "Erneut versuchen"

#: src/components/participant/hooks/useConversationIssueBanner.ts:27
msgid "Try moving a bit closer to your microphone for better sound quality."
msgstr "Versuchen Sie, etwas näher an Ihren Mikrofon zu sein, um bessere Audio-Qualität zu erhalten."

#: src/routes/project/chat/ProjectChatRoute.tsx:502
msgid "Type a message..."
msgstr "Nachricht eingeben..."

#: src/routes/participant/ParticipantConversation.tsx:735
msgid "Type your response here"
msgstr "Geben Sie hier Ihre Antwort ein"

#: src/components/announcement/AnnouncementDrawerHeader.tsx:38
msgid "unread announcement"
msgstr "ungelesene Ankündigung"

#: src/components/announcement/AnnouncementDrawerHeader.tsx:38
msgid "unread announcements"
msgstr "ungelesene Ankündigungen"

#: src/components/form/FormLabel.tsx:18
msgid "Unsaved changes"
msgstr "Ungespeicherte Änderungen"

#: src/routes/project/unsubscribe/ProjectUnsubscribe.tsx:79
msgid "Unsubscribe"
msgstr "Abmelden"

#: src/components/chat/References.tsx:44
msgid "Untitled Conversation"
msgstr "Unbenanntes Gespräch"

#: src/components/report/UpdateReportModalButton.tsx:61
msgid "Update"
msgstr "Aktualisieren"

#: src/components/report/UpdateReportModalButton.tsx:65
#: src/components/report/UpdateReportModalButton.tsx:112
msgid "Update Report"
msgstr "Bericht aktualisieren"

#: src/components/report/UpdateReportModalButton.tsx:59
msgid "Update the report to include the latest data"
msgstr "Aktualisieren Sie den Bericht, um die neuesten Daten zu enthalten"

#: src/components/report/UpdateReportModalButton.tsx:86
msgid "Update your report to include the latest changes in your project. The link to share the report would remain the same."
msgstr "Aktualisieren Sie Ihren Bericht, um die neuesten Änderungen in Ihrem Projekt zu enthalten. Der Link zum Teilen des Berichts würde gleich bleiben."

#: src/components/conversation/AutoSelectConversations.tsx:133
msgid "Upgrade"
msgstr "Upgrade"

#: src/components/conversation/AutoSelectConversations.tsx:200
msgid "Upgrade to unlock Auto-select and analyze 10x more conversations in half the time—no more manual selection, just deeper insights instantly."
msgstr "Upgrade auf Auto-select und analysieren Sie 10x mehr Gespräche in der Hälfte der Zeit - keine manuelle Auswahl mehr, nur tiefere Einblicke sofort."

#: src/routes/project/ProjectRoutes.tsx:49
#: src/components/conversation/ConversationAccordion.tsx:387
msgid "Upload"
msgstr "Hochladen"

#: src/components/dropzone/UploadConversationDropzone.tsx:493
msgid "Upload Audio"
msgstr "Audio hochladen"

#: src/components/dropzone/UploadConversationDropzone.tsx:505
msgid "Upload Complete"
msgstr "Hochladen abgeschlossen"

#: src/components/dropzone/UploadConversationDropzone.tsx:330
msgid "Upload failed. Please try again."
msgstr "Hochladen fehlgeschlagen. Bitte versuchen Sie es erneut."

#: src/components/dropzone/UploadConversationDropzone.tsx:682
msgid "Upload Files"
msgstr "Dateien hochladen"

#: src/routes/participant/ParticipantConversation.tsx:774
#~ msgid "Upload in progress"
#~ msgstr "Upload läuft"

#: src/components/resource/ResourceAccordion.tsx:23
#~ msgid "Upload resources"
#~ msgstr "Ressourcen hochladen"

#: src/components/conversation/ConversationAccordion.tsx:393
#~ msgid "Uploaded"
#~ msgstr "Hochgeladen"

#: src/components/dropzone/UploadConversationDropzone.tsx:506
msgid "Uploading Audio Files..."
msgstr "Audio-Dateien werden hochgeladen..."

#: src/routes/project/chat/ProjectChatRoute.tsx:540
msgid "Use Shift + Enter to add a new line"
msgstr "Verwenden Sie Shift + Enter, um eine neue Zeile hinzuzufügen"

#: src/routes/project/library/ProjectLibraryView.tsx:36
#: src/routes/project/library/ProjectLibraryAspect.tsx:48
#: src/components/view/View.tsx:50
#: src/components/report/ConversationStatusTable.tsx:93
msgid "View"
msgstr "Ansicht"

#: src/components/report/CreateReportForm.tsx:206
#~ msgid "View conversation details"
#~ msgstr "Gesprächdetails anzeigen"

#: src/routes/project/ProjectRoutes.tsx:79
msgid "View Conversation Status"
msgstr "Gesprächstatus anzeigen"

#: src/components/participant/ParticipantBody.tsx:229
msgid "View your responses"
msgstr "Ihre Antworten anzeigen"

#: src/routes/participant/ParticipantConversation.tsx:969
#~ msgid "Wait {0}:{1}"
#~ msgstr "Warten Sie {0}:{1}"

#: src/components/dropzone/UploadConversationDropzone.tsx:540
#~ msgid "Warning"
#~ msgstr "Warnung"

#: src/components/participant/MicrophoneTest.tsx:310
msgid "We cannot hear you. Please try changing your microphone or get a little closer to the device."
msgstr "Wir können Sie nicht hören. Bitte versuchen Sie, Ihr Mikrofon zu ändern oder ein wenig näher an das Gerät zu kommen."

#: src/routes/auth/CheckYourEmail.tsx:14
#~ msgid "We have sent you an email with next steps. If you don't see it, check your spam folder."
#~ msgstr "Wir haben Ihnen eine E-Mail mit den nächsten Schritten gesendet. Wenn Sie sie nicht sehen, überprüfen Sie Ihren Spam-Ordner."

#: src/routes/auth/CheckYourEmail.tsx:14
msgid "We have sent you an email with next steps. If you don't see it, check your spam folder. If you still don't see it, please contact jules@dembrane.com"
msgstr "Wir haben Ihnen eine E-Mail mit den nächsten Schritten gesendet. Wenn Sie sie nicht sehen, überprüfen Sie Ihren Spam-Ordner. Wenn Sie sie immer noch nicht sehen, kontaktieren Sie bitte jules@dembrane.com"

#: src/routes/participant/ParticipantPostConversation.tsx:268
msgid "We will only send you a message if your host generates a report, we never share your details with anyone. You can opt out at any time."
msgstr "Wir werden Ihnen nur eine Nachricht senden, wenn Ihr Gastgeber einen Bericht erstellt. Wir geben Ihre Daten niemals an Dritte weiter. Sie können sich jederzeit abmelden."

#: src/components/participant/MicrophoneTest.tsx:250
msgid "We'll test your microphone to ensure the best experience for everyone in the session."
msgstr "Wir testen Ihr Mikrofon, um sicherzustellen, dass jeder in der Sitzung die beste Erfahrung hat."

#: src/components/participant/hooks/useConversationIssueBanner.ts:13
msgid "We’re picking up some silence. Try speaking up so your voice comes through clearly."
msgstr "Wir hören einige Stille. Versuchen Sie, lauter zu sprechen, damit Ihre Stimme deutlich klingt."

#: src/components/participant/ParticipantBody.tsx:125
msgid "Welcome"
msgstr "Willkommen"

#: src/routes/project/chat/ProjectChatRoute.tsx:351
msgid "Welcome to Dembrane Chat! Use the sidebar to select resources and conversations that you want to analyse. Then, you can ask questions about the selected resources and conversations."
msgstr "Willkommen beim Dembrane Chat! Verwenden Sie die Seitenleiste, um Ressourcen und Gespräche auszuwählen, die Sie analysieren möchten. Dann können Sie Fragen zu den ausgewählten Ressourcen und Gesprächen stellen."

#: src/components/common/DembraneLoadingSpinner/index.tsx:22
msgid "Welcome to Dembrane!"
msgstr "Willkommen bei Dembrane!"

#: src/components/report/CreateReportForm.tsx:90
msgid "Welcome to Reports!"
msgstr "Willkommen bei Berichten!"

#: src/routes/project/ProjectsHome.tsx:188
msgid "Welcome to Your Home! Here you can see all your projects and get access to tutorial resources. Currently, you have no projects. Click \"Create\" to configure to get started!"
msgstr "Willkommen in Ihrem Home-Bereich! Hier können Sie alle Ihre Projekte sehen und auf Tutorial-Ressourcen zugreifen. Derzeit haben Sie keine Projekte. Klicken Sie auf \"Erstellen\", um mit der Konfiguration zu beginnen!"

#: src/routes/auth/Login.tsx:137
msgid "Welcome!"
msgstr "Willkommen!"

#: src/components/report/CreateReportForm.tsx:190
msgid "will be included in your report"
msgstr "wird in Ihrem Bericht enthalten sein"

#: src/components/chat/BaseMessage.tsx:40
msgid "You"
msgstr "Sie"

#: src/routes/project/unsubscribe/ProjectUnsubscribe.tsx:83
msgid "You are already unsubscribed or your link is invalid."
msgstr "Sie sind bereits abgemeldet oder Ihre Verknüpfung ist ungültig."

#. placeholder {0}: MAX_FILES - selectedFiles.length
#: src/components/dropzone/UploadConversationDropzone.tsx:390
msgid "You can only upload up to {MAX_FILES} files at a time. Only the first {0} files will be added."
msgstr "Sie können nur bis zu {MAX_FILES} Dateien gleichzeitig hochladen. Nur die ersten {0} Dateien werden hinzugefügt."

#: src/components/report/CreateReportForm.tsx:194
#~ msgid "You can still use the Ask feature to chat with any conversation"
#~ msgstr "Sie können die Frage-Funktion immer noch verwenden, um mit jedem Gespräch zu chatten"

#: src/routes/project/unsubscribe/ProjectUnsubscribe.tsx:67
msgid "You have successfully unsubscribed."
msgstr "Sie haben sich erfolgreich abgemeldet."

#: src/routes/participant/ParticipantPostConversation.tsx:144
msgid "You may also choose to record another conversation."
msgstr "Sie können auch wählen, ein weiteres Gespräch aufzunehmen."

#: src/routes/auth/Login.tsx:127
msgid "You must login with the same provider you used to sign up. If you face any issues, please contact support."
msgstr "Sie müssen sich mit demselben Anbieter anmelden, mit dem Sie sich registriert haben. Wenn Sie auf Probleme stoßen, wenden Sie sich bitte an den Support."

#: src/components/participant/ParticipantBody.tsx:143
msgid "You seem to be offline, please check your internet connection"
msgstr "Sie scheinen offline zu sein. Bitte überprüfen Sie Ihre Internetverbindung"

#: src/components/report/CreateReportForm.tsx:100
msgid "Your Conversations"
msgstr "Ihre Gespräche"

#: src/components/form/SaveStatus.tsx:55
msgid "Your inputs will be saved automatically."
msgstr "Ihre Eingaben werden automatisch gespeichert."

#: src/routes/project/library/ProjectLibrary.tsx:272
#~ msgid "Your library is empty. Create a library to see your first insights."
#~ msgstr "Ihre Bibliothek ist leer. Erstellen Sie eine Bibliothek, um Ihre ersten Erkenntnisse zu sehen."

#: src/routes/participant/ParticipantPostConversation.tsx:141
msgid "Your response has been recorded. You may now close this tab."
msgstr "Ihre Antwort wurde aufgezeichnet. Sie können diesen Tab jetzt schließen."

#: src/components/participant/ParticipantBody.tsx:239
msgid "Your responses"
msgstr "Ihre Antworten"

#: src/components/view/CreateViewForm.tsx:89
msgid "Your view has been created. Please wait as we process and analyse the data."
msgstr "Ihre Ansicht wurde erstellt. Bitte warten Sie, während wir die Daten verarbeiten und analysieren."

#: src/routes/project/library/ProjectLibrary.tsx:192
msgid "Your Views"
msgstr "Ihre Ansichten"<|MERGE_RESOLUTION|>--- conflicted
+++ resolved
@@ -308,19 +308,11 @@
 msgid "Auto-select"
 msgstr "Automatisch auswählen"
 
-<<<<<<< HEAD
-#: src/lib/query.ts:1619
-msgid "Auto-select disabled"
-msgstr "Automatisch auswählen deaktiviert"
-
-#: src/lib/query.ts:1481
-=======
 #: src/components/conversation/hooks/index.ts:534
 msgid "Auto-select disabled"
 msgstr "Automatisch auswählen deaktiviert"
 
 #: src/components/conversation/hooks/index.ts:396
->>>>>>> 0985c4ea
 msgid "Auto-select enabled"
 msgstr "Automatisch auswählen aktiviert"
 
@@ -488,11 +480,7 @@
 msgid "conversation"
 msgstr "Gespräch"
 
-<<<<<<< HEAD
-#: src/lib/query.ts:1482
-=======
 #: src/components/conversation/hooks/index.ts:397
->>>>>>> 0985c4ea
 msgid "Conversation added to chat"
 msgstr "Gespräch zum Chat hinzugefügt"
 
@@ -504,11 +492,7 @@
 #~ msgid "Conversation processing"
 #~ msgstr "Gespräch wird verarbeitet"
 
-<<<<<<< HEAD
-#: src/lib/query.ts:1620
-=======
 #: src/components/conversation/hooks/index.ts:535
->>>>>>> 0985c4ea
 msgid "Conversation removed from chat"
 msgstr "Gespräch aus dem Chat entfernt"
 
@@ -828,20 +812,12 @@
 msgid "Failed"
 msgstr "Fehlgeschlagen"
 
-<<<<<<< HEAD
-#: src/lib/query.ts:1467
-=======
 #: src/components/conversation/hooks/index.ts:382
->>>>>>> 0985c4ea
 msgid "Failed to add conversation to chat"
 msgstr "Fehler beim Hinzufügen des Gesprächs zum Chat"
 
 #. placeholder {0}: error.response?.data?.detail ? `: ${error.response.data.detail}` : ""
-<<<<<<< HEAD
-#: src/lib/query.ts:1459
-=======
 #: src/components/conversation/hooks/index.ts:374
->>>>>>> 0985c4ea
 msgid "Failed to add conversation to chat{0}"
 msgstr "Fehler beim Hinzufügen des Gesprächs zum Chat{0}"
 
@@ -849,15 +825,6 @@
 msgid "Failed to delete response"
 msgstr "Fehler beim Löschen der Antwort"
 
-<<<<<<< HEAD
-#: src/lib/query.ts:1600
-#: src/lib/query.ts:1606
-msgid "Failed to disable Auto Select for this chat"
-msgstr "Fehler beim Deaktivieren des Automatischen Auswählens für diesen Chat"
-
-#: src/lib/query.ts:1463
-#: src/lib/query.ts:1469
-=======
 #: src/components/conversation/hooks/index.ts:515
 #: src/components/conversation/hooks/index.ts:521
 msgid "Failed to disable Auto Select for this chat"
@@ -865,7 +832,6 @@
 
 #: src/components/conversation/hooks/index.ts:378
 #: src/components/conversation/hooks/index.ts:384
->>>>>>> 0985c4ea
 msgid "Failed to enable Auto Select for this chat"
 msgstr "Fehler beim Aktivieren des Automatischen Auswählens für diesen Chat"
 
@@ -900,28 +866,16 @@
 msgid "Failed to regenerate the summary. Please try again later."
 msgstr "Fehler beim erneuten Generieren der Zusammenfassung. Bitte versuchen Sie es erneut."
 
-<<<<<<< HEAD
-#: src/lib/query.ts:1604
-=======
 #: src/components/conversation/hooks/index.ts:519
->>>>>>> 0985c4ea
 msgid "Failed to remove conversation from chat"
 msgstr "Fehler beim Entfernen des Gesprächs aus dem Chat"
 
 #. placeholder {0}: error.response?.data?.detail ? `: ${error.response.data.detail}` : ""
-<<<<<<< HEAD
-#: src/lib/query.ts:1596
-msgid "Failed to remove conversation from chat{0}"
-msgstr "Fehler beim Entfernen des Gesprächs aus dem Chat{0}"
-
-#: src/lib/query.ts:2102
-=======
 #: src/components/conversation/hooks/index.ts:511
 msgid "Failed to remove conversation from chat{0}"
 msgstr "Fehler beim Entfernen des Gesprächs aus dem Chat{0}"
 
 #: src/components/conversation/hooks/index.ts:585
->>>>>>> 0985c4ea
 msgid "Failed to retranscribe conversation. Please try again."
 msgstr "Fehler beim Hertranskribieren des Gesprächs. Bitte versuchen Sie es erneut."
 
@@ -1184,10 +1138,6 @@
 msgid "loading..."
 msgstr "wird geladen..."
 
-<<<<<<< HEAD
-#: src/lib/query.ts:1402
-=======
->>>>>>> 0985c4ea
 #: src/components/conversation/ConversationAccordion.tsx:104
 #: src/components/conversation/hooks/index.ts:317
 msgid "Loading..."
@@ -1820,11 +1770,7 @@
 msgid "Retranscribe Conversation"
 msgstr "Gespräch hertranskribieren"
 
-<<<<<<< HEAD
-#: src/lib/query.ts:2098
-=======
 #: src/components/conversation/hooks/index.ts:581
->>>>>>> 0985c4ea
 msgid "Retranscription started. New conversation will be available soon."
 msgstr "Hertranskription gestartet. Das neue Gespräch wird bald verfügbar sein."
 
