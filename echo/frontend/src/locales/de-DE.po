--- conflicted
+++ resolved
@@ -39,11 +39,7 @@
 msgstr "Etwas ist schief gelaufen"
 
 #. placeholder {0}: showPreview ? "Hide Preview" : "Show Preview"
-<<<<<<< HEAD
 #: src/components/project/ProjectPortalEditor.tsx:229
-=======
-#: src/components/project/ProjectPortalEditor.tsx:221
->>>>>>> 7aa6579a
 msgid "{0}"
 msgstr "{0}"
 
@@ -211,19 +207,11 @@
 msgid "Ask"
 msgstr "Fragen"
 
-<<<<<<< HEAD
 #: src/components/project/ProjectPortalEditor.tsx:281
 msgid "Ask for Name?"
 msgstr "Nach Namen fragen?"
 
 #: src/components/project/ProjectPortalEditor.tsx:294
-=======
-#: src/components/project/ProjectPortalEditor.tsx:273
-msgid "Ask for Name?"
-msgstr "Nach Namen fragen?"
-
-#: src/components/project/ProjectPortalEditor.tsx:286
->>>>>>> 7aa6579a
 msgid "Ask participants to provide their name when they start a conversation"
 msgstr "Teilnehmer bitten, ihren Namen anzugeben, wenn sie ein Gespräch beginnen"
 
@@ -404,7 +392,6 @@
 msgid "Delete Project"
 msgstr "Projekt löschen"
 
-<<<<<<< HEAD
 #: src/components/participant/UserChunkMessage.tsx:56
 msgid "Deleted successfully"
 msgstr ""
@@ -412,11 +399,10 @@
 #: src/components/project/ProjectPortalEditor.tsx:357
 msgid "Dembrane Echo"
 msgstr ""
-=======
+
 #: src/components/project/ProjectBasicEdit.tsx:156
-msgid "Dembrane Reply"
-msgstr "Dembrane Antwort"
->>>>>>> 7aa6579a
+#~ msgid "Dembrane Reply"
+#~ msgstr "Dembrane Antwort"
 
 #: src/components/report/ReportRenderer.tsx:21
 msgid "Do you want to contribute to this project?"
@@ -436,11 +422,7 @@
 
 #: src/components/conversation/ConversationDangerZone.tsx:50
 msgid "Download Audio"
-<<<<<<< HEAD
-msgstr ""
-=======
 msgstr "Audio herunterladen"
->>>>>>> 7aa6579a
 
 #: src/routes/project/conversation/ProjectConversationTranscript.tsx:130
 msgid "Download transcript"
@@ -461,13 +443,8 @@
 
 #: src/routes/participant/ParticipantConversation.tsx:549
 #: src/routes/participant/ParticipantConversation.tsx:975
-<<<<<<< HEAD
 #~ msgid "ECHO!"
-#~ msgstr ""
-=======
-msgid "ECHO!"
-msgstr "ECHO!"
->>>>>>> 7aa6579a
+#~ msgstr "ECHO!"
 
 #: src/components/conversation/ConversationEdit.tsx:93
 msgid "Edit Conversation"
@@ -498,27 +475,23 @@
 msgid "Email verified successfully. You will be redirected to the login page in 5 seconds. If you are not redirected, please click <0>here</0>."
 msgstr "E-Mail erfolgreich verifiziert. Sie werden in 5 Sekunden zur Login-Seite weitergeleitet. Wenn Sie nicht weitergeleitet werden, klicken Sie bitte <0>hier</0>."
 
-<<<<<<< HEAD
 #: src/components/project/ProjectPortalEditor.tsx:383
 msgid "Enable Dembrane Echo"
 msgstr ""
 
+#: src/components/project/ProjectBasicEdit.tsx:181
+#~ msgid "Enable Dembrane Reply"
+#~ msgstr "Dembrane Antwort aktivieren"
+
 #: src/components/project/ProjectPortalEditor.tsx:366
 msgid "Enable this feature to allow participants to request AI-powered responses during their conversation. Participants can click \"Echo\" after recording their thoughts to receive contextual feedback, encouraging deeper reflection and engagement. A cooldown period applies between requests."
 msgstr ""
 
+#: src/components/project/ProjectBasicEdit.tsx:165
+#~ msgid "Enable this feature to allow participants to request AI-powered responses during their conversation. Participants can click \"Get Reply\" after recording their thoughts to receive contextual feedback, encouraging deeper reflection and engagement. A cooldown period applies between requests."
+#~ msgstr "Aktivieren Sie diese Funktion, um Teilnehmern die Möglichkeit zu geben, AI-gesteuerte Antworten während ihres Gesprächs anzufordern. Teilnehmer können nach Aufnahme ihrer Gedanken auf \"Dembrane Antwort\" klicken, um kontextbezogene Rückmeldungen zu erhalten, die tiefere Reflexion und Engagement fördern. Ein Abkühlungszeitraum gilt zwischen Anfragen."
+
 #: src/components/project/ProjectPortalEditor.tsx:264
-=======
-#: src/components/project/ProjectBasicEdit.tsx:181
-msgid "Enable Dembrane Reply"
-msgstr "Dembrane Antwort aktivieren"
-
-#: src/components/project/ProjectBasicEdit.tsx:165
-msgid "Enable this feature to allow participants to request AI-powered responses during their conversation. Participants can click \"Get Reply\" after recording their thoughts to receive contextual feedback, encouraging deeper reflection and engagement. A cooldown period applies between requests."
-msgstr "Aktivieren Sie diese Funktion, um Teilnehmern die Möglichkeit zu geben, AI-gesteuerte Antworten während ihres Gesprächs anzufordern. Teilnehmer können nach Aufnahme ihrer Gedanken auf \"Dembrane Antwort\" klicken, um kontextbezogene Rückmeldungen zu erhalten, die tiefere Reflexion und Engagement fördern. Ein Abkühlungszeitraum gilt zwischen Anfragen."
-
-#: src/components/project/ProjectPortalEditor.tsx:256
->>>>>>> 7aa6579a
 msgid "English"
 msgstr "Englisch"
 
@@ -556,11 +529,7 @@
 msgstr "Fehler beim Aktualisieren des Berichts"
 
 #: src/routes/project/report/ProjectReportRoute.tsx:64
-<<<<<<< HEAD
 #: src/components/project/ProjectPortalEditor.tsx:361
-=======
-#: src/components/project/ProjectBasicEdit.tsx:160
->>>>>>> 7aa6579a
 #: src/components/conversation/MoveConversationButton.tsx:129
 #: src/components/conversation/ConversationDangerZone.tsx:52
 msgid "Experimental"
@@ -938,11 +907,7 @@
 msgid "Overview"
 msgstr "Übersicht"
 
-<<<<<<< HEAD
 #: src/components/project/ProjectPortalEditor.tsx:461
-=======
-#: src/components/project/ProjectPortalEditor.tsx:381
->>>>>>> 7aa6579a
 msgid "Page Content"
 msgstr "Seiteninhalt"
 
@@ -950,11 +915,7 @@
 msgid "Page not found"
 msgstr "Seite nicht gefunden"
 
-<<<<<<< HEAD
 #: src/components/project/ProjectPortalEditor.tsx:438
-=======
-#: src/components/project/ProjectPortalEditor.tsx:358
->>>>>>> 7aa6579a
 msgid "Page Title"
 msgstr "Seitentitel"
 
@@ -1022,15 +983,9 @@
 msgid "Please select a language for your updated report"
 msgstr "Bitte wählen Sie eine Sprache für Ihren aktualisierten Bericht"
 
-<<<<<<< HEAD
 #: src/routes/participant/ParticipantConversation.tsx:184
 msgid "Please wait {timeStr} before requesting another echo."
 msgstr ""
-=======
-#: src/routes/participant/ParticipantConversation.tsx:855
-msgid "Please wait {timeStr} before requesting another reply."
-msgstr "Bitte warten Sie {timeStr} vor der Anfrage einer weiteren Antwort."
->>>>>>> 7aa6579a
 
 #: src/routes/participant/ParticipantConversation.tsx:855
 #~ msgid "Please wait {timeStr} before requesting another reply."
@@ -1048,11 +1003,7 @@
 msgid "Please wait while we verify your email address."
 msgstr "Bitte warten Sie, während wir Ihre E-Mail-Adresse verifizieren."
 
-<<<<<<< HEAD
 #: src/components/project/ProjectPortalEditor.tsx:428
-=======
-#: src/components/project/ProjectPortalEditor.tsx:348
->>>>>>> 7aa6579a
 msgid "Portal Content"
 msgstr "Portal Inhalt"
 
@@ -1172,15 +1123,9 @@
 msgid "Rename"
 msgstr "Umbenennen"
 
-<<<<<<< HEAD
 #: src/components/project/ProjectPortalEditor.tsx:405
 msgid "Reply Prompt"
-msgstr ""
-=======
-#: src/components/project/ProjectBasicEdit.tsx:199
-msgid "Reply Prompt"
 msgstr "Antwort Prompt"
->>>>>>> 7aa6579a
 
 #: src/routes/project/report/ProjectReportRoute.tsx:61
 #: src/components/report/ReportRenderer.tsx:72
@@ -1404,11 +1349,7 @@
 msgid "Thank you for participating!"
 msgstr "Vielen Dank für Ihre Teilnahme!"
 
-<<<<<<< HEAD
 #: src/components/project/ProjectPortalEditor.tsx:491
-=======
-#: src/components/project/ProjectPortalEditor.tsx:411
->>>>>>> 7aa6579a
 msgid "Thank You Page Content"
 msgstr "Danke-Seite Inhalt"
 
@@ -1473,19 +1414,11 @@
 #~ msgid "This language will be used for the Participant's Portal, transcription and analysis. To change the language of this application, please use the language picker in the header user menu instead."
 #~ msgstr "Diese Sprache wird für das Teilnehmerportal, die Transkription und die Analyse verwendet. Um die Sprache dieser Anwendung zu ändern, verwenden Sie bitte stattdessen die Sprachauswahl im Benutzermenü der Kopfzeile."
 
-<<<<<<< HEAD
 #: src/components/project/ProjectPortalEditor.tsx:501
 msgid "This page is shown after the participant has completed the conversation."
 msgstr "Diese Seite wird angezeigt, nachdem der Teilnehmer das Gespräch beendet hat."
 
 #: src/components/project/ProjectPortalEditor.tsx:471
-=======
-#: src/components/project/ProjectPortalEditor.tsx:421
-msgid "This page is shown after the participant has completed the conversation."
-msgstr "Diese Seite wird angezeigt, nachdem der Teilnehmer das Gespräch beendet hat."
-
-#: src/components/project/ProjectPortalEditor.tsx:391
->>>>>>> 7aa6579a
 msgid "This page is shown to participants when they start a conversation after they successfully complete the tutorial."
 msgstr "Diese Seite wird den Teilnehmern angezeigt, wenn sie nach erfolgreichem Abschluss des Tutorials ein Gespräch beginnen."
 
@@ -1493,15 +1426,9 @@
 msgid "This project library was generated on"
 msgstr "Diese Projektbibliothek wurde generiert am"
 
-<<<<<<< HEAD
 #: src/components/project/ProjectPortalEditor.tsx:411
 msgid "This prompt guides how the AI responds to participants. Customize it to shape the type of feedback or engagement you want to encourage."
-msgstr ""
-=======
-#: src/components/project/ProjectBasicEdit.tsx:205
-msgid "This prompt guides how the AI responds to participants. Customize it to shape the type of feedback or engagement you want to encourage."
 msgstr "Dieser Prompt leitet ein, wie die KI auf die Teilnehmer reagiert. Passen Sie ihn an, um den Typ der Rückmeldung oder Engagement zu bestimmen, den Sie fördern möchten."
->>>>>>> 7aa6579a
 
 #: src/routes/participant/ParticipantReport.tsx:55
 msgid "This report is not yet available. "
@@ -1516,11 +1443,7 @@
 #~ msgid "This summary is AI-generated and brief, for thorough analysis, use the Chat or Library."
 #~ msgstr "Diese Zusammenfassung ist KI-generiert und kurz, für eine gründliche Analyse verwenden Sie den Chat oder die Bibliothek."
 
-<<<<<<< HEAD
 #: src/components/project/ProjectPortalEditor.tsx:449
-=======
-#: src/components/project/ProjectPortalEditor.tsx:369
->>>>>>> 7aa6579a
 msgid "This title is shown to participants when they start a conversation"
 msgstr "Dieser Titel wird den Teilnehmern angezeigt, wenn sie ein Gespräch beginnen"
 
@@ -1676,13 +1599,8 @@
 msgstr "Ihre Antworten anzeigen"
 
 #: src/routes/participant/ParticipantConversation.tsx:969
-<<<<<<< HEAD
 #~ msgid "Wait {0}:{1}"
-#~ msgstr ""
-=======
-msgid "Wait {0}:{1}"
-msgstr "Warten Sie {0}:{1}"
->>>>>>> 7aa6579a
+#~ msgstr "Warten Sie {0}:{1}"
 
 #: src/routes/auth/CheckYourEmail.tsx:14
 #~ msgid "We have sent you an email with next steps. If you don't see it, check your spam folder."
