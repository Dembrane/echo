msgid ""
msgstr ""
"POT-Creation-Date: 2024-11-20 10:21+0000\n"
"MIME-Version: 1.0\n"
"Content-Type: text/plain; charset=utf-8\n"
"Content-Transfer-Encoding: 8bit\n"
"X-Generator: @lingui/cli\n"
"Language: fr-FR\n"
"Project-Id-Version: \n"
"Report-Msgid-Bugs-To: \n"
"PO-Revision-Date: \n"
"Last-Translator: \n"
"Language-Team: \n"
"Plural-Forms: \n"

#. js-lingui-explicit-id
#: src/lib/directus.ts:37
msgid "You are not authenticated"
msgstr "Vous n'êtes pas authentifié"

#. js-lingui-explicit-id
#: src/lib/directus.ts:43
msgid "You don't have permission to access this."
msgstr "Vous n'avez pas la permission d'accéder à ceci."

#. js-lingui-explicit-id
#: src/lib/directus.ts:48
msgid "Resource not found"
msgstr "Ressource non trouvée"

#. js-lingui-explicit-id
#: src/lib/directus.ts:52
msgid "Server error"
msgstr "Erreur serveur"

#. js-lingui-explicit-id
#: src/lib/directus.ts:55
msgid "Something went wrong"
msgstr "Une erreur s'est produite"

#. placeholder {0}: showPreview ? "Hide Preview" : "Show Preview"
<<<<<<< HEAD
#: src/components/project/ProjectPortalEditor.tsx:229
=======
#: src/components/project/ProjectPortalEditor.tsx:221
>>>>>>> 7aa6579a
msgid "{0}"
msgstr "{0}"

#. placeholder {0}: project.conversations?.length ?? 0
#. placeholder {1}: formatRelative( new Date(project.updated_at ?? new Date()), new Date(), )
#. placeholder {1}: formatRelative( new Date(project.updated_at ?? new Date()), new Date(), )
#: src/components/project/ProjectListItem.tsx:35
#: src/components/project/ProjectCard.tsx:36
msgid "{0} Conversations • Edited {1}"
msgstr "{0} Conversations • Modifié le {1}"

#: src/routes/participant/ParticipantConversation.tsx:181
msgid "{minutes} minutes and {seconds} seconds"
msgstr "{minutes} minutes et {seconds} secondes"

#: src/components/report/ReportRenderer.tsx:78
msgid "{readingNow} reading now"
msgstr "{readingNow} lit actuellement"

#: src/routes/participant/ParticipantConversation.tsx:182
msgid "{seconds} seconds"
msgstr "{seconds} secondes"

#: src/components/participant/UserChunkMessage.tsx:97
msgid "*Transcription in progress.*"
msgstr "*Transcription en cours.*"

#. placeholder {0}: Math.floor(remainingCooldown / 60)
#. placeholder {1}: (remainingCooldown % 60) .toString() .padStart(2, "0")
#. placeholder {1}: (remainingCooldown % 60) .toString() .padStart(2, "0")
#: src/routes/participant/ParticipantConversation.tsx:389
#: src/routes/participant/ParticipantConversation.tsx:473
msgid "<0>Wait </0>{0}:{1}"
msgstr ""

#: src/components/view/DummyViews.tsx:21
#: src/components/view/DummyViews.tsx:31
msgid "0 Aspects"
msgstr "0 Aspects"

#: src/components/project/ProjectTranscriptSettings.tsx:126
#~ msgid "Add"
#~ msgstr "Ajouter"

#: src/components/view/CreateViewForm.tsx:105
msgid "Add additional context (Optional)"
msgstr "Ajouter un contexte supplémentaire (Optionnel)"

#: src/components/participant/ParticipantInitiateForm.tsx:101
msgid "Add all that apply"
msgstr "Ajouter tout ce qui s'applique"

#: src/components/project/ProjectPortalEditor.tsx:99
msgid "Add key terms or proper nouns to improve transcript quality and accuracy."
msgstr "Ajoutez des termes clés ou des noms propres pour améliorer la qualité et la précision de la transcription."

#: src/components/project/ProjectTagsInput.tsx:238
msgid "Add Tag"
msgstr "Ajouter une étiquette"

#: src/components/project/ProjectTagsInput.tsx:238
msgid "Add Tags"
msgstr "Ajouter des étiquettes"

#: src/components/conversation/ConversationAccordion.tsx:112
msgid "Add to this chat"
msgstr "Ajouter à cette conversation"

#: src/routes/project/chat/ProjectChatRoute.tsx:330
msgid "Adding Context:"
msgstr "Ajout du contexte :"

#: src/components/project/ProjectPortalEditor.tsx:340
msgid "Advanced (Tips and tricks)"
msgstr "Avancé (Astuces et conseils)"

#: src/components/project/ProjectPortalEditor.tsx:524
msgid "Advanced Settings"
msgstr "Paramètres avancés"

#: src/routes/project/library/ProjectLibrary.tsx:266
msgid "All Insights"
msgstr "Toutes les perspectives"

#: src/components/conversation/OpenForParticipationSummaryCard.tsx:36
msgid "Allow participants using the link to start new conversations"
msgstr "Permettre aux participants d'utiliser le lien pour démarrer de nouvelles conversations"

#: src/components/common/DembraneLoadingSpinner/index.tsx:25
msgid "Almost there"
msgstr "Presque terminé"

#: src/components/conversation/ConversationAccordion.tsx:109
msgid "Already added to this chat"
msgstr "Déjà ajouté à cette conversation"

#: src/routes/participant/ParticipantStart.tsx:141
msgid "An error occurred while loading the Portal. Please contact the support team."
msgstr "Une erreur s'est produite lors du chargement du Portail. Veuillez contacter l'équipe de support."

#: src/routes/project/chat/ProjectChatRoute.tsx:309
msgid "An error occurred."
msgstr "Une erreur s'est produite."

#: src/components/layout/ProjectResourceLayout.tsx:48
msgid "Analysis"
msgstr "Analyse"

#: src/components/view/CreateViewForm.tsx:110
msgid "Analysis Language"
msgstr "Langue d'analyse"

#: src/components/chat/ChatTemplatesMenu.tsx:40
msgid ""
"Analyze these elements with depth and nuance. Please:\n"
"\n"
"Focus on unexpected connections and contrasts\n"
"Go beyond obvious surface-level comparisons\n"
"Identify hidden patterns that most analyses miss\n"
"Maintain analytical rigor while being engaging\n"
"Use examples that illuminate deeper principles\n"
"Structure the analysis to build understanding\n"
"Draw insights that challenge conventional wisdom\n"
"\n"
"Note: If the similarities/differences are too superficial, let me know we need more complex material to analyze."
msgstr ""
"Analysez ces éléments avec profondeur et nuances. Veuillez :\n"
"\n"
"Focaliser sur les connexions inattendues et les contrastes\n"
"Aller au-delà des comparaisons superficieles\n"
"Identifier les motifs cachés que la plupart des analyses manquent\n"
"Rester rigoureux dans l'analyse tout en étant engageant\n"
"Utiliser des exemples qui éclairent des principes plus profonds\n"
"Structurer l'analyse pour construire une compréhension\n"
"Dessiner des insights qui contredisent les idées conventionnelles\n"
"\n"
"Note : Si les similitudes/différences sont trop superficielles, veuillez me le signaler, nous avons besoin de matériel plus complexe à analyser."

#: src/components/conversation/ConversationDangerZone.tsx:24
msgid "Are you sure you want to delete this conversation? This action cannot be undone."
msgstr "Êtes-vous sûr de vouloir supprimer cette conversation ? Cette action ne peut pas être annulée."

#: src/components/project/ProjectDangerZone.tsx:13
msgid "Are you sure you want to delete this project?"
msgstr "Êtes-vous sûr de vouloir supprimer ce projet ?"

#: src/routes/participant/ParticipantConversation.tsx:827
#~ msgid "Are you sure you want to delete this recording?"
#~ msgstr "Êtes-vous sûr de vouloir supprimer cet enregistrement ?"

#: src/components/project/ProjectTagsInput.tsx:70
#~ msgid "Are you sure you want to delete this tag?"
#~ msgstr "Êtes-vous sûr de vouloir supprimer cette étiquette ?"

#: src/components/project/ProjectTagsInput.tsx:73
msgid "Are you sure you want to delete this tag? This will remove the tag from existing conversations that contain it."
msgstr "Êtes-vous sûr de vouloir supprimer cette étiquette ? Cela supprimera l'étiquette des conversations existantes qui la contiennent."

#: src/routes/participant/ParticipantConversation.tsx:211
#: src/routes/participant/ParticipantConversation.tsx:551
msgid "Are you sure you want to finish?"
msgstr "Êtes-vous sûr de vouloir terminer ?"

#: src/routes/project/library/ProjectLibrary.tsx:132
msgid "Are you sure you want to generate the library? This will take a while and overwrite your current views and insights."
msgstr "Êtes-vous sûr de vouloir générer la bibliothèque ? Cela prendra du temps et écrasera vos vues et perspectives actuelles."

#: src/components/project/ProjectSidebar.tsx:104
msgid "Ask"
msgstr "Demander"

<<<<<<< HEAD
#: src/components/project/ProjectPortalEditor.tsx:281
msgid "Ask for Name?"
msgstr "Demander le nom ?"

#: src/components/project/ProjectPortalEditor.tsx:294
=======
#: src/components/project/ProjectPortalEditor.tsx:273
msgid "Ask for Name?"
msgstr "Demander le nom ?"

#: src/components/project/ProjectPortalEditor.tsx:286
>>>>>>> 7aa6579a
msgid "Ask participants to provide their name when they start a conversation"
msgstr "Demander aux participants de fournir leur nom lorsqu'ils commencent une conversation"

#: src/routes/project/library/ProjectLibraryAspect.tsx:71
msgid "Aspect"
msgstr "Aspect"

#: src/routes/project/library/ProjectLibraryView.tsx:56
#: src/components/view/View.tsx:31
#: src/components/view/View.tsx:82
msgid "Aspects"
msgstr "Aspects"

#: src/routes/project/chat/ProjectChatRoute.tsx:278
msgid "Assistant is typing..."
msgstr "L'assistant écrit..."

#: src/routes/project/conversation/ProjectConversationTranscript.tsx:167
msgid "Audio recordings are scheduled to be deleted after 30 days from the recording date"
msgstr "Les enregistrements audio seront supprimés après 30 jours à partir de la date d'enregistrement"

#: src/components/participant/ParticipantOnboardingCards.tsx:258
msgid "Back"
msgstr "Retour"

#: src/components/project/ProjectPortalEditor.tsx:336
msgid "Basic (Essential tutorial slides)"
msgstr "Basique (Diapositives tutorielles essentielles)"

#: src/components/project/ProjectPortalEditor.tsx:247
msgid "Basic Settings"
msgstr "Paramètres de base"

#: src/components/participant/ParticipantInitiateForm.tsx:127
msgid "Begin!"
msgstr "Commencer !"

#: src/components/project/ProjectDangerZone.tsx:16
msgid "By deleting this project, you will delete all the data associated with it. This action cannot be undone. Are you ABSOLUTELY sure you want to delete this project?"
msgstr "En supprimant ce projet, vous supprimerez toutes les données qui y sont associées. Cette action ne peut pas être annulée. Êtes-vous ABSOLUMENT sûr de vouloir supprimer ce projet ?"

#: src/routes/project/resource/ProjectResourceOverview.tsx:152
#: src/components/conversation/MoveConversationButton.tsx:201
#: src/components/conversation/ConversationAccordion.tsx:278
msgid "Cancel"
msgstr "Annuler"

#: src/components/form/UnsavedChanges.tsx:36
#~ msgid "Changes are saved automatically as you continue to use the app. <0/>Once you have some unsaved changes, you can click anywhere to save the changes. <1/>You will also see a button to Cancel the changes."
#~ msgstr "Les modifications sont enregistrées automatiquement pendant que vous utilisez l'application. <0/>Une fois que vous avez des modifications non enregistrées, vous pouvez cliquer n'importe où pour les sauvegarder. <1/>Vous verrez également un bouton pour annuler les modifications."

#: src/components/form/UnsavedChanges.tsx:20
msgid "Changes will be saved automatically"
msgstr "Les modifications seront enregistrées automatiquement"

#: src/components/language/LanguagePicker.tsx:70
msgid "Changing language during an active chat may lead to unexpected results. It's recommended to start a new chat after changing the language. Are you sure you want to continue?"
msgstr "Changer de langue pendant une conversation active peut provoquer des résultats inattendus. Il est recommandé de commencer une nouvelle conversation après avoir changé la langue. Êtes-vous sûr de vouloir continuer ?"

#: src/routes/project/chat/ProjectChatRoute.tsx:226
#: src/routes/project/chat/ProjectChatRoute.tsx:230
msgid "Chat"
msgstr "Discussion"

#: src/routes/project/chat/ProjectChatRoute.tsx:184
msgid "Chat | Dembrane"
msgstr "Discussion | Dembrane"

#: src/components/chat/ChatAccordion.tsx:123
msgid "Chats"
msgstr "Discussions"

#: src/routes/participant/ParticipantConversation.tsx:265
msgid "Check microphone access"
msgstr "Vérifier l'accès au microphone"

#: src/routes/auth/CheckYourEmail.tsx:11
msgid "Check your email"
msgstr "Vérifiez votre e-mail"

#: src/components/chat/ChatTemplatesMenu.tsx:38
msgid "Compare & Contrast"
msgstr "Comparer & Contraster"

#: src/components/chat/ChatTemplatesMenu.tsx:26
#~ msgid "Compare and contrast the following items provided in the context."
#~ msgstr "Comparez et contrastez les éléments suivants fournis dans le contexte."

#: src/routes/auth/PasswordReset.tsx:64
#: src/routes/auth/PasswordReset.tsx:67
msgid "Confirm New Password"
msgstr "Confirmer le nouveau mot de passe"

#: src/routes/auth/Register.tsx:104
#: src/routes/auth/Register.tsx:107
msgid "Confirm Password"
msgstr "Confirmer le mot de passe"

#: src/components/report/ReportModalNavigationButton.tsx:48
msgid "Connecting to report services..."
msgstr "Connexion aux services de création de rapports..."

#: src/components/project/ProjectBasicEdit.tsx:133
msgid "Context"
msgstr "Contexte"

#: src/components/chat/ChatHistoryMessage.tsx:51
msgid "Context added:"
msgstr "Contexte ajouté :"

#: src/components/conversation/ConversationAccordion.tsx:417
msgid "Conversations"
msgstr "Conversations"

#: src/components/project/ProjectQRCode.tsx:117
#: src/components/common/CopyIconButton.tsx:17
msgid "Copied"
msgstr "Copié"

#: src/components/common/CopyIconButton.tsx:8
msgid "Copy"
msgstr "Copier"

#: src/components/project/ProjectQRCode.tsx:117
msgid "Copy link"
msgstr "Copier le lien"

#: src/routes/project/report/ProjectReportRoute.tsx:186
msgid "Copy link to share this report"
msgstr "Copier le lien pour partager ce rapport"

#: src/routes/project/conversation/ProjectConversationTranscript.tsx:142
msgid "Copy transcript"
msgstr "Copier la transcription"

#: src/routes/project/ProjectsHome.tsx:148
msgid "Create"
msgstr "Créer"

#: src/routes/auth/Register.tsx:57
msgid "Create an Account"
msgstr "Créer un compte"

#: src/routes/project/library/ProjectLibrary.tsx:195
msgid "Create Library"
msgstr "Créer une bibliothèque"

#: src/components/view/CreateViewForm.tsx:75
msgid "Create new view"
msgstr "Créer une nouvelle vue"

#: src/routes/project/library/ProjectLibrary.tsx:237
#: src/components/view/CreateViewForm.tsx:119
msgid "Create View"
msgstr "Créer une vue"

#: src/components/conversation/ConversationEdit.tsx:116
msgid "Created on"
msgstr "Créé le"

#: src/routes/project/conversation/ProjectConversationTranscript.tsx:179
msgid "Custom Filename"
msgstr "Nom de fichier personnalisé"

#: src/components/project/ProjectDangerZone.tsx:28
msgid "Danger Zone"
msgstr "Zone dangereuse"

#: src/components/chat/ChatAccordion.tsx:73
msgid "Delete"
msgstr "Supprimer"

#: src/components/conversation/ConversationDangerZone.tsx:66
msgid "Delete Conversation"
msgstr "Supprimer la conversation"

#: src/components/project/ProjectDangerZone.tsx:37
msgid "Delete Project"
msgstr "Supprimer le projet"

<<<<<<< HEAD
#: src/components/participant/UserChunkMessage.tsx:56
msgid "Deleted successfully"
msgstr ""

#: src/components/project/ProjectPortalEditor.tsx:357
msgid "Dembrane Echo"
msgstr ""
=======
#: src/components/project/ProjectBasicEdit.tsx:156
msgid "Dembrane Reply"
msgstr "Dembrane Réponse"
>>>>>>> 7aa6579a

#: src/components/report/ReportRenderer.tsx:21
msgid "Do you want to contribute to this project?"
msgstr "Voulez-vous contribuer à ce projet ?"

#: src/components/layout/Header.tsx:148
msgid "Documentation"
msgstr "Documentation"

#: src/routes/project/conversation/ProjectConversationTranscript.tsx:191
msgid "Download"
msgstr "Télécharger"

#: src/routes/project/ProjectRoutes.tsx:54
msgid "Download All Transcripts"
msgstr "Télécharger toutes les transcriptions"

#: src/components/conversation/ConversationDangerZone.tsx:50
msgid "Download Audio"
<<<<<<< HEAD
msgstr ""
=======
msgstr "Télécharger l'audio"
>>>>>>> 7aa6579a

#: src/routes/project/conversation/ProjectConversationTranscript.tsx:130
msgid "Download transcript"
msgstr "Télécharger la transcription"

#: src/routes/project/conversation/ProjectConversationTranscript.tsx:175
msgid "Download Transcript Options"
msgstr "Options de téléchargement de la transcription"

#: src/components/project/ProjectPortalEditor.tsx:265
msgid "Dutch"
msgstr "Néerlandais"

#: src/routes/participant/ParticipantConversation.tsx:398
#: src/routes/participant/ParticipantConversation.tsx:482
msgid "ECHO"
msgstr ""

#: src/routes/participant/ParticipantConversation.tsx:549
#: src/routes/participant/ParticipantConversation.tsx:975
<<<<<<< HEAD
#~ msgid "ECHO!"
#~ msgstr ""
=======
msgid "ECHO!"
msgstr "ECHO!"
>>>>>>> 7aa6579a

#: src/components/conversation/ConversationEdit.tsx:93
msgid "Edit Conversation"
msgstr "Modifier la conversation"

#: src/components/project/ProjectBasicEdit.tsx:90
msgid "Edit Project"
msgstr "Modifier le projet"

#: src/routes/project/resource/ProjectResourceOverview.tsx:114
msgid "Edit Resource"
msgstr "Modifier la ressource"

#: src/routes/auth/Login.tsx:151
#: src/routes/auth/Login.tsx:154
msgid "Email"
msgstr "E-mail"

#: src/routes/auth/VerifyEmail.tsx:39
msgid "Email Verification"
msgstr "Vérification de l'e-mail"

#: src/routes/auth/VerifyEmail.tsx:10
msgid "Email Verification | Dembrane"
msgstr "Vérification de l'e-mail | Dembrane"

#: src/routes/auth/VerifyEmail.tsx:50
msgid "Email verified successfully. You will be redirected to the login page in 5 seconds. If you are not redirected, please click <0>here</0>."
msgstr "E-mail vérifié avec succès. Vous serez redirigé vers la page de connexion dans 5 secondes. Si vous n'êtes pas redirigé, veuillez cliquer <0>ici</0>."

<<<<<<< HEAD
#: src/components/project/ProjectPortalEditor.tsx:383
msgid "Enable Dembrane Echo"
msgstr ""

#: src/components/project/ProjectPortalEditor.tsx:366
msgid "Enable this feature to allow participants to request AI-powered responses during their conversation. Participants can click \"Echo\" after recording their thoughts to receive contextual feedback, encouraging deeper reflection and engagement. A cooldown period applies between requests."
msgstr ""

#: src/components/project/ProjectPortalEditor.tsx:264
=======
#: src/components/project/ProjectBasicEdit.tsx:181
msgid "Enable Dembrane Reply"
msgstr "Activer la réponse Dembrane"

#: src/components/project/ProjectBasicEdit.tsx:165
msgid "Enable this feature to allow participants to request AI-powered responses during their conversation. Participants can click \"Get Reply\" after recording their thoughts to receive contextual feedback, encouraging deeper reflection and engagement. A cooldown period applies between requests."
msgstr "Activez cette fonctionnalité pour permettre aux participants de demander des réponses AI pendant leur conversation. Les participants peuvent cliquer sur \"Dembrane Réponse\" après avoir enregistre leurs pensées pour recevoir un feedback contextuel, encourager une réflexion plus profonde et une engagement plus élevé. Une période de cooldown s'applique entre les demandes."

#: src/components/project/ProjectPortalEditor.tsx:256
>>>>>>> 7aa6579a
msgid "English"
msgstr "Anglais"

#: src/components/project/ProjectPortalEditor.tsx:106
msgid "Enter a key term or proper noun"
msgstr "Entrez un terme clé ou un nom propre"

#: src/components/chat/ChatAccordion.tsx:48
msgid "Enter new name for the chat:"
msgstr "Entrez un nouveau nom pour la discussion :"

#: src/components/view/CreateViewForm.tsx:98
msgid "Enter your query"
msgstr "Entrez votre requête"

#: src/components/report/CreateReportForm.tsx:46
msgid "Error creating report"
msgstr "Erreur lors de la création du rapport"

#: src/routes/project/conversation/ProjectConversationAnalysis.tsx:58
msgid "Error loading insights"
msgstr "Erreur lors du chargement des perspectives"

#: src/routes/project/ProjectRoutes.tsx:33
#: src/routes/project/ProjectRoutes.tsx:85
msgid "Error loading project"
msgstr "Erreur lors du chargement du projet"

#: src/routes/project/conversation/ProjectConversationAnalysis.tsx:110
msgid "Error loading quotes"
msgstr "Erreur lors du chargement des citations"

#: src/components/report/UpdateReportModalButton.tsx:81
msgid "Error updating report"
msgstr "Erreur lors de la mise à jour du rapport"

#: src/routes/project/report/ProjectReportRoute.tsx:64
<<<<<<< HEAD
#: src/components/project/ProjectPortalEditor.tsx:361
=======
#: src/components/project/ProjectBasicEdit.tsx:160
>>>>>>> 7aa6579a
#: src/components/conversation/MoveConversationButton.tsx:129
#: src/components/conversation/ConversationDangerZone.tsx:52
msgid "Experimental"
msgstr "Expérimental"

#: src/routes/project/ProjectRoutes.tsx:44
msgid "Export"
msgstr "Exporter"

#: src/components/participant/UserChunkMessage.tsx:65
msgid "Failed to delete response"
msgstr ""

#: src/components/conversation/ConversationAccordion.tsx:473
msgid "Filter"
msgstr "Filtrer"

#: src/routes/participant/ParticipantConversation.tsx:425
#: src/routes/participant/ParticipantConversation.tsx:616
msgid "Finish"
msgstr "Terminer"

#: src/routes/auth/Register.tsx:75
#: src/routes/auth/Register.tsx:77
msgid "First Name"
msgstr "Prénom"

#: src/routes/auth/Login.tsx:168
msgid "Forgot your password?"
msgstr "Mot de passe oublié ?"

#: src/components/project/ProjectPortalEditor.tsx:268
msgid "French"
msgstr "Français"

#: src/components/chat/ChatTemplatesMenu.tsx:31
#~ msgid "Generate structured meeting notes based on the following discussion points provided in the context."
#~ msgstr "Générer des notes de réunion structurées basées sur les points de discussion suivants fournis dans le contexte."

#: src/routes/project/conversation/ProjectConversationOverview.tsx:63
msgid "Generate Summary"
msgstr "Générer un résumé"

#: src/components/project/ProjectPortalEditor.tsx:266
msgid "German"
msgstr "Allemand"

#: src/components/view/CreateViewForm.tsx:106
msgid "Give me a list of 5-10 topics that are being discussed."
msgstr "Donnez-moi une liste de 5 à 10 sujets qui sont discutés."

#: src/routes/404.tsx:17
msgid "Go home"
msgstr "Retour à l'accueil"

#: src/routes/project/ProjectsHome.tsx:173
msgid "Grid view"
msgstr "Vue en grille"

#. placeholder {0}: user.first_name
#: src/components/layout/Header.tsx:135
msgid "Hi, {0}"
msgstr "Bonjour, {0}"

#: src/routes/project/conversation/ProjectConversationAnalysis.tsx:50
msgid "Hide all"
msgstr "Tout masquer"

#: src/routes/project/conversation/ProjectConversationAnalysis.tsx:70
msgid "Hide all insights"
msgstr "Masquer toutes les perspectives"

#: src/components/conversation/ConversationAccordion.tsx:478
msgid "Hide Conversations Without Content"
msgstr "Masquer les conversations sans contenu"

#: src/routes/project/ProjectsHome.tsx:134
msgid "Home"
msgstr "Accueil"

#: src/components/project/ProjectBasicEdit.tsx:139
msgid ""
"How would you describe to a colleague what are you trying to accomplish with this project?\n"
"* What is the north star goal or key metric\n"
"* What does success look like"
msgstr ""
"Comment décririez-vous à un collègue ce que vous essayez d'accomplir avec ce projet ?\n"
"* Quel est l'objectif principal ou la métrique clé\n"
"* À quoi ressemble le succès"

#: src/routes/project/library/ProjectLibrary.tsx:248
msgid "In order to better navigate through the quotes, create additional views. The quotes will then be clustered based on your view."
msgstr "Pour mieux naviguer dans les citations, créez des vues supplémentaires. Les citations seront ensuite regroupées en fonction de votre vue."

#: src/routes/project/report/ProjectReportRoute.tsx:238
msgid "Include portal link in report"
msgstr "Inclure le lien vers le portail dans le rapport"

#: src/routes/project/conversation/ProjectConversationTranscript.tsx:222
#~ msgid "Include timestamps"
#~ msgstr "Inclure les horodatages"

#: src/routes/project/library/ProjectLibraryInsight.tsx:38
msgid "Insight Library"
msgstr "Bibliothèque de perspectives"

#: src/routes/project/library/ProjectLibraryInsight.tsx:43
msgid "Insight not found"
msgstr "Perspective non trouvée"

#: src/routes/project/conversation/ProjectConversationAnalysis.tsx:51
msgid "insights"
msgstr "perspectives"

#: src/routes/project/library/ProjectLibraryInsight.tsx:71
#: src/routes/project/conversation/ProjectConversationAnalysis.tsx:42
msgid "Insights"
msgstr "Perspectives"

#: src/routes/auth/PasswordReset.tsx:35
msgid "Invalid code. Please request a new one."
msgstr "Code invalide. Veuillez en demander un nouveau."

#: src/routes/auth/Login.tsx:121
msgid "Invalid credentials."
msgstr "Identifiants invalides."

#: src/routes/auth/VerifyEmail.tsx:18
msgid "Invalid token. Please try again."
msgstr "Jeton invalide. Veuillez réessayer."

#. placeholder {0}: project?.default_conversation_title
#: src/components/project/ProjectQRCode.tsx:95
msgid "Join {0} on Dembrane"
msgstr "Rejoindre {0} sur Dembrane"

#: src/components/common/DembraneLoadingSpinner/index.tsx:26
msgid "Just a moment"
msgstr "Un instant"

#: src/components/project/ProjectPortalEditor.tsx:257
msgid "Language"
msgstr "Langue"

#: src/routes/auth/Register.tsx:82
#: src/routes/auth/Register.tsx:84
msgid "Last Name"
msgstr "Nom"

#. placeholder {0}: formatRelative(lastSavedAt, new Date())
#. placeholder {0}: formatDistance(new Date(savedAt), new Date(), { addSuffix: true })
#: src/components/form/UnsavedChanges.tsx:18
#: src/components/form/SaveStatus.tsx:62
msgid "Last saved {0}"
msgstr "Dernièrement enregistré le {0}"

#: src/routes/project/library/ProjectLibraryView.tsx:32
#: src/routes/project/library/ProjectLibraryAspect.tsx:63
#: src/routes/project/library/ProjectLibrary.tsx:150
#: src/components/project/ProjectSidebar.tsx:113
msgid "Library"
msgstr "Bibliothèque"

#: src/routes/project/library/ProjectLibrary.tsx:169
msgid "Library creation is in progress"
msgstr "Création de la bibliothèque en cours"

#: src/routes/project/library/ProjectLibrary.tsx:173
msgid "Library is currently being processed"
msgstr "La bibliothèque est en cours de traitement"

#: src/components/chat/ChatTemplatesMenu.tsx:68
msgid "LinkedIn Post (Experimental)"
msgstr "Publication LinkedIn (Expérimental)"

#: src/components/project/ProjectPortalEditor.tsx:595
msgid "Live Preview"
msgstr "Vue en direct"

#: src/components/common/DembraneLoadingSpinner/index.tsx:23
msgid "Loading"
msgstr "Chargement"

#: src/components/conversation/ConversationAccordion.tsx:81
msgid "Loading..."
msgstr "Chargement..."

#: src/routes/auth/Login.tsx:173
msgid "Login"
msgstr "Connexion"

#: src/routes/auth/Login.tsx:60
msgid "Login | Dembrane"
msgstr "Connexion | Dembrane"

#: src/routes/auth/Register.tsx:124
msgid "Login as an existing user"
msgstr "Se connecter en tant qu'utilisateur existant"

#: src/components/layout/Header.tsx:155
msgid "Logout"
msgstr "Déconnexion"

#: src/components/chat/ChatTemplatesMenu.tsx:53
msgid "Meeting Notes"
msgstr "Notes de réunion"

#. placeholder {0}: capitalize(m.role)
#. placeholder {1}: Math.ceil(m.token_usage * 100)
#: src/components/chat/ChatContextProgress.tsx:64
msgid "Messages from {0} - {1}%"
msgstr "Messages de {0} - {1}%"

#: src/routes/participant/ParticipantConversation.tsx:168
msgid "Microphone access is still denied. Please check your settings and try again."
msgstr "L'accès au microphone est toujours refusé. Veuillez vérifier vos paramètres et réessayer."

#: src/components/conversation/MoveConversationButton.tsx:211
#: src/components/conversation/ConversationAccordion.tsx:288
msgid "Move"
msgstr "Déplacer"

#: src/components/conversation/MoveConversationButton.tsx:134
#: src/components/conversation/ConversationAccordion.tsx:209
msgid "Move Conversation"
msgstr "Déplacer"

#: src/components/conversation/MoveConversationButton.tsx:127
msgid "Move to Another Project"
msgstr "Déplacer vers un autre projet"

#: src/components/conversation/ConversationAccordion.tsx:206
msgid "Move to Project"
msgstr "Déplacer vers un projet"

#: src/components/project/ProjectBasicEdit.tsx:115
#: src/components/conversation/ConversationEdit.tsx:126
msgid "Name"
msgstr "Nom"

#: src/components/conversation/ConversationAccordion.tsx:372
msgid "Name A-Z"
msgstr "Nom A-Z"

#: src/components/conversation/ConversationAccordion.tsx:373
msgid "Name Z-A"
msgstr "Nom Z-A"

#: src/components/project/ProjectAnalysisRunStatus.tsx:64
msgid "New conversations have been added since the library was generated. Regenerate the library to process them."
msgstr "De nouvelles conversations ont été ajoutées depuis la génération de la bibliothèque. Régénérez la bibliothèque pour les traiter."

#: src/routes/auth/PasswordReset.tsx:57
#: src/routes/auth/PasswordReset.tsx:60
msgid "New Password"
msgstr "Nouveau mot de passe"

#: src/routes/project/ProjectsHome.tsx:103
#: src/routes/auth/Login.tsx:94
msgid "New Project"
msgstr "Nouveau projet"

#: src/components/conversation/ConversationAccordion.tsx:370
msgid "Newest First"
msgstr "Plus récent en premier"

#: src/components/participant/ParticipantOnboardingCards.tsx:270
msgid "Next"
msgstr "Suivant"

#: src/components/chat/ChatAccordion.tsx:133
msgid "No chats found. Start a chat using the \"Ask\" button."
msgstr "Aucune discussion trouvée. Commencez une discussion en utilisant le bouton \"Demander\"."

#: src/routes/project/library/ProjectLibrary.tsx:171
msgid "No conversations available to create library"
msgstr "Aucune conversation disponible pour créer la bibliothèque"

#: src/routes/project/library/ProjectLibrary.tsx:208
msgid "No conversations available to create library. Please add some conversations to get started."
msgstr "Aucune conversation disponible pour créer la bibliothèque. Veuillez ajouter des conversations pour commencer."

#: src/components/conversation/ConversationAccordion.tsx:520
msgid "No conversations found. Start a conversation using the participation invite link from the <0><1>project overview.</1></0>"
msgstr "Aucune conversation trouvée. Commencez une conversation en utilisant le lien d'invitation à participer depuis la <0><1>vue d'ensemble du projet.</1></0>"

#: src/routes/project/conversation/ProjectConversationAnalysis.tsx:78
msgid "No insights available. Generate insights for this conversation by visiting<0><1> the project library.</1></0>"
msgstr "Aucune perspective disponible. Générez des perspectives pour cette conversation en visitant<0><1> la bibliothèque du projet.</1></0>"

#: src/components/project/ProjectTranscriptSettings.tsx:143
#~ msgid "No key terms or proper nouns have been added yet. Add them using the input above to improve transcript accuracy."
#~ msgstr "Aucun terme clé ou nom propre n'a encore été ajouté. Ajoutez-en en utilisant le champ ci-dessus pour améliorer la précision de la transcription."

#. placeholder {0}: search && `with "${search}"`
#: src/components/conversation/MoveConversationButton.tsx:152
msgid "No projects found {0}"
msgstr "Aucun projet trouvé {0}"

#: src/routes/project/ProjectsHome.tsx:217
msgid "No projects found for search term"
msgstr "Aucun projet trouvé pour ce terme de recherche"

#: src/routes/project/conversation/ProjectConversationAnalysis.tsx:124
msgid "No quotes available. Generate quotes for this conversation by visiting"
msgstr "Aucune citation disponible. Générez des citations pour cette conversation en visitant"

#: src/routes/project/conversation/ProjectConversationAnalysis.tsx:138
#~ msgid "No quotes available. Generate quotes for this conversation by visiting<0><1> the project library.</1></0>"
#~ msgstr "Aucune citation disponible. Générez des citations pour cette conversation en visitant<0><1> la bibliothèque du projet.</1></0>"

#: src/components/report/ReportRenderer.tsx:112
msgid "No report found"
msgstr "Aucun rapport trouvé"

#: src/components/resource/ResourceAccordion.tsx:38
msgid "No resources found."
msgstr "Aucune ressource trouvée."

#: src/components/conversation/ConversationEdit.tsx:172
#~ msgid "No tags found"
#~ msgstr "Aucune étiquette trouvée"

#: src/components/project/ProjectTagsInput.tsx:245
msgid "No tags have been added to this project yet. Add a tag using the text input above to get started."
msgstr "Aucune étiquette n'a encore été ajoutée à ce projet. Ajoutez une étiquette en utilisant le champ de texte ci-dessus pour commencer."

#: src/routes/project/conversation/ProjectConversationTranscript.tsx:200
msgid "No Transcript Available"
msgstr "Aucune transcription disponible"

#: src/routes/project/conversation/ProjectConversationTranscript.tsx:242
#~ msgid "No transcript available for this conversation."
#~ msgstr "Aucune transcription disponible pour cette conversation."

#: src/routes/project/conversation/ProjectConversationTranscript.tsx:203
msgid "No transcript exists for this conversation yet. Please check back later."
msgstr "Aucune transcription n'existe pour cette conversation. Veuillez vérifier plus tard."

#: src/components/project/ProjectPortalEditor.tsx:332
msgid "No tutorial (only Privacy statements)"
msgstr "Pas de tutoriel (uniquement les déclarations de confidentialité)"

#: src/components/conversation/ConversationAccordion.tsx:371
msgid "Oldest First"
msgstr "Plus ancien en premier"

#: src/components/conversation/OngoingConversationsSummaryCard.tsx:54
msgid "Ongoing Conversations"
msgstr "Conversations en cours"

#: src/routes/participant/ParticipantConversation.tsx:239
msgid "Oops! It looks like microphone access was denied. No worries, though! We've got a handy troubleshooting guide for you. Feel free to check it out. Once you've resolved the issue, come back and visit this page again to check if your microphone is ready."
msgstr "Oups ! Il semble que l'accès au microphone ait été refusé. Pas d'inquiétude ! Nous avons un guide de dépannage pratique pour vous. N'hésitez pas à le consulter. Une fois le problème résolu, revenez sur cette page pour vérifier si votre microphone est prêt."

#: src/components/project/ProjectCard.tsx:51
#: src/components/aspect/AspectCard.tsx:45
msgid "Open"
msgstr "Ouvrir"

#: src/components/layout/Header.tsx:150
#~ msgid "Open Documentation"
#~ msgstr "Ouvrir la documentation"

#: src/components/conversation/OpenForParticipationSummaryCard.tsx:32
msgid "Open for Participation?"
msgstr "Ouvert à la participation ?"

#: src/routes/participant/ParticipantConversation.tsx:256
msgid "Open troubleshooting guide"
msgstr "Ouvrir le guide de dépannage"

#: src/components/layout/ProjectResourceLayout.tsx:45
#: src/components/layout/ProjectConversationLayout.tsx:25
msgid "Overview"
msgstr "Aperçu"

<<<<<<< HEAD
#: src/components/project/ProjectPortalEditor.tsx:461
=======
#: src/components/project/ProjectPortalEditor.tsx:381
>>>>>>> 7aa6579a
msgid "Page Content"
msgstr "Contenu de la page"

#: src/routes/404.tsx:14
msgid "Page not found"
msgstr "Page non trouvée"

<<<<<<< HEAD
#: src/components/project/ProjectPortalEditor.tsx:438
=======
#: src/components/project/ProjectPortalEditor.tsx:358
>>>>>>> 7aa6579a
msgid "Page Title"
msgstr "Titre de la page"

#: src/components/participant/ParticipantInitiateForm.tsx:45
msgid "Participant"
msgstr "Participant"

#: src/components/project/ProjectTagsInput.tsx:223
msgid "Participants will be able to select tags when creating conversations"
msgstr "Les participants pourront sélectionner des étiquettes lors de la création de conversations"

#: src/routes/auth/Register.tsx:97
#: src/routes/auth/Register.tsx:100
#: src/routes/auth/Login.tsx:159
#: src/routes/auth/Login.tsx:162
msgid "Password"
msgstr "Mot de passe"

#: src/routes/project/report/ProjectReportRoute.tsx:257
msgid "Password protect portal (request feature)"
msgstr "Protéger le portail avec un mot de passe (demande de fonctionnalité)"

#: src/routes/auth/Register.tsx:37
#: src/routes/auth/PasswordReset.tsx:30
msgid "Passwords do not match"
msgstr "Les mots de passe ne correspondent pas"

#: src/routes/participant/ParticipantConversation.tsx:452
msgid "Pause"
msgstr "Pause"

#: src/routes/participant/ParticipantReport.tsx:59
msgid "Please check back later or contact the project owner for more information."
msgstr "Veuillez vérifier plus tard ou contacter le propriétaire du projet pour plus d'informations."

#: src/components/form/SaveStatus.tsx:39
msgid "Please check your inputs for errors."
msgstr "Veuillez vérifier vos entrées pour les erreurs."

#: src/routes/participant/ParticipantConversation.tsx:775
#~ msgid "Please do not close your browser"
#~ msgstr "Veuillez ne fermer votre navigateur"

#: src/components/project/ProjectQRCode.tsx:125
msgid "Please enable participation to enable sharing"
msgstr "Veuillez activer la participation pour activer le partage"

#: src/routes/auth/Login.tsx:142
msgid "Please login to continue."
msgstr "Veuillez vous connecter pour continuer."

#: src/components/chat/ChatTemplatesMenu.tsx:21
#~ msgid "Please provide a concise summary of the following provided in the context."
#~ msgstr "Veuillez fournir un résumé succinct des éléments suivants fournis dans le contexte."

#: src/components/participant/ParticipantBody.tsx:122
msgid "Please record your response by clicking the \"Start Recording\" button below. You may also choose to respond in text by clicking the text icon."
msgstr "Veuillez enregistrer votre réponse en cliquant sur le bouton \"Démarrer l'enregistrement\" ci-dessous. Vous pouvez également répondre en texte en cliquant sur l'icône texte."

#: src/components/report/CreateReportForm.tsx:64
msgid "Please select a language for your report"
msgstr "Veuillez sélectionner une langue pour votre rapport"

#: src/components/report/UpdateReportModalButton.tsx:98
msgid "Please select a language for your updated report"
msgstr "Veuillez sélectionner une langue pour votre rapport mis à jour"

<<<<<<< HEAD
#: src/routes/participant/ParticipantConversation.tsx:184
msgid "Please wait {timeStr} before requesting another echo."
msgstr ""
=======
#: src/routes/participant/ParticipantConversation.tsx:855
msgid "Please wait {timeStr} before requesting another reply."
msgstr "Veuillez patienter {timeStr} avant de demander une autre réponse."
>>>>>>> 7aa6579a

#: src/routes/participant/ParticipantConversation.tsx:855
#~ msgid "Please wait {timeStr} before requesting another reply."
#~ msgstr ""

#: src/components/report/CreateReportForm.tsx:34
msgid "Please wait while we generate your report. You will automatically be redirected to the report page."
msgstr "Veuillez patienter pendant que nous générons votre rapport. Vous serez automatiquement redirigé vers la page du rapport."

#: src/components/report/UpdateReportModalButton.tsx:73
msgid "Please wait while we update your report. You will automatically be redirected to the report page."
msgstr "Veuillez patienter pendant que nous mettons à jour votre rapport. Vous serez automatiquement redirigé vers la page du rapport."

#: src/routes/auth/VerifyEmail.tsx:45
msgid "Please wait while we verify your email address."
msgstr "Veuillez patienter pendant que nous vérifions votre adresse e-mail."

<<<<<<< HEAD
#: src/components/project/ProjectPortalEditor.tsx:428
=======
#: src/components/project/ProjectPortalEditor.tsx:348
>>>>>>> 7aa6579a
msgid "Portal Content"
msgstr "Contenu du Portail"

#: src/components/project/ProjectPortalEditor.tsx:212
#: src/components/layout/ProjectOverviewLayout.tsx:33
msgid "Portal Editor"
msgstr "Éditeur de Portail"

#: src/components/project/ProjectSidebar.tsx:135
msgid "Powered by"
msgstr "Propulsé par"

#: src/components/common/DembraneLoadingSpinner/index.tsx:24
msgid "Preparing your experience"
msgstr "Préparation de votre expérience"

#: src/routes/project/report/ProjectReportRoute.tsx:193
msgid "Print this report"
msgstr "Imprimer ce rapport"

#: src/components/layout/Footer.tsx:9
msgid "Privacy Statements"
msgstr "Déclarations de confidentialité"

#: src/routes/project/conversation/ProjectConversationTranscript.tsx:211
msgid "Processing Transcript"
msgstr "Traitement de la transcription"

#: src/components/report/UpdateReportModalButton.tsx:72
#: src/components/report/CreateReportForm.tsx:33
msgid "Processing your report..."
msgstr "Traitement de votre rapport..."

#: src/components/report/ReportTimeline.tsx:296
msgid "Project Created"
msgstr "Projet créé"

#: src/components/layout/ProjectLibraryLayout.tsx:6
msgid "Project Library | Dembrane"
msgstr "Bibliothèque de projet | Dembrane"

#: src/components/project/ProjectBasicEdit.tsx:25
msgid "Project name must be at least 4 characters long"
msgstr "Le nom du projet doit comporter au moins 4 caractères"

#: src/components/layout/ProjectOverviewLayout.tsx:15
msgid "Project Overview | Dembrane"
msgstr "Aperçu du projet | Dembrane"

#: src/components/layout/ProjectOverviewLayout.tsx:34
msgid "Project Settings"
msgstr "Paramètres du projet"

#: src/routes/project/ProjectsHome.tsx:154
msgid "Projects"
msgstr "Projets"

#: src/routes/project/ProjectsHome.tsx:48
msgid "Projects | Dembrane"
msgstr "Projets | Dembrane"

#: src/components/project/ProjectSidebar.tsx:54
msgid "Projects Home"
msgstr "Accueil des projets"

#: src/routes/project/report/ProjectReportRoute.tsx:214
msgid "Publish"
msgstr "Publier"

#: src/routes/project/report/ProjectReportRoute.tsx:214
msgid "Published"
msgstr "Publié"

#: src/routes/project/library/ProjectLibraryInsight.tsx:96
#: src/routes/project/library/ProjectLibraryAspect.tsx:104
#: src/routes/project/conversation/ProjectConversationAnalysis.tsx:105
msgid "Quotes"
msgstr "Citations"

#: src/routes/participant/ParticipantConversation.tsx:369
msgid "Record"
msgstr ""

#: src/routes/participant/ParticipantPostConversation.tsx:57
msgid "Record another conversation"
msgstr "Enregistrer une autre conversation"

#: src/components/project/ProjectPortalEditor.tsx:603
msgid "Refresh"
msgstr "Actualiser"

#: src/routes/project/library/ProjectLibrary.tsx:163
msgid "Regenerate Library"
msgstr "Régénérer la bibliothèque"

#: src/routes/project/conversation/ProjectConversationOverview.tsx:62
msgid "Regenerate Summary"
msgstr "Régénérer le résumé"

#: src/routes/auth/Register.tsx:22
msgid "Register | Dembrane"
msgstr "S'enregistrer | Dembrane"

#: src/routes/auth/Login.tsx:182
msgid "Register as a new user"
msgstr "S'enregistrer en tant qu'utilisateur nouveau"

#: src/routes/project/library/ProjectLibrary.tsx:289
msgid "Relevance"
msgstr "Pertinence"

#: src/components/conversation/ConversationAccordion.tsx:111
msgid "Remove from this chat"
msgstr "Supprimer de cette conversation"

#: src/components/chat/ChatAccordion.tsx:60
msgid "Rename"
msgstr "Renommer"

<<<<<<< HEAD
#: src/components/project/ProjectPortalEditor.tsx:405
msgid "Reply Prompt"
msgstr ""
=======
#: src/components/project/ProjectBasicEdit.tsx:199
msgid "Reply Prompt"
msgstr "Prompt de réponse"
>>>>>>> 7aa6579a

#: src/routes/project/report/ProjectReportRoute.tsx:61
#: src/components/report/ReportRenderer.tsx:72
#: src/components/report/ReportModalNavigationButton.tsx:53
msgid "Report"
msgstr "Rapport"

#: src/components/layout/Header.tsx:71
msgid "Report an issue"
msgstr "Signaler un problème"

#. placeholder {0}: formatDateForAxis(new Date(data.allReports[0]?.createdAt!).getTime())
#: src/components/report/ReportTimeline.tsx:306
msgid "Report Created - {0}"
msgstr "Rapport créé - {0}"

#: src/routes/project/report/ProjectReportRoute.tsx:138
msgid "Report generation is currently in beta and limited to projects with fewer than 10 hours of recording."
msgstr "La génération de rapports est actuellement en version bêta et limitée aux projets avec moins de 10 heures d'enregistrement."

#. placeholder {0}: formatDateForAxis(new Date(r.createdAt!).getTime())
#: src/components/report/ReportTimeline.tsx:319
msgid "Report Updated - {0}"
msgstr "Rapport mis à jour - {0}"

#: src/routes/auth/RequestPasswordReset.tsx:23
msgid "Request Password Reset"
msgstr "Demander le Réinitialisation du Mot de Passe"

#: src/routes/auth/RequestPasswordReset.tsx:9
msgid "Request Password Reset | Dembrane"
msgstr "Demander le Réinitialisation du Mot de Passe | Dembrane"

#: src/routes/auth/PasswordReset.tsx:50
#: src/routes/auth/PasswordReset.tsx:75
msgid "Reset Password"
msgstr "Réinitialiser le Mot de Passe"

#: src/routes/auth/PasswordReset.tsx:18
msgid "Reset Password | Dembrane"
msgstr "Réinitialiser le Mot de Passe | Dembrane"

#: src/components/resource/ResourceAccordion.tsx:21
msgid "Resources"
msgstr "Ressources"

#: src/routes/participant/ParticipantConversation.tsx:442
msgid "Resume"
msgstr "Reprendre"

#: src/routes/project/chat/ProjectChatRoute.tsx:317
msgid "Retry"
msgstr "Réessayer"

#: src/routes/project/resource/ProjectResourceOverview.tsx:144
msgid "Save"
msgstr "Enregistrer"

#: src/components/form/SaveStatus.tsx:31
msgid "Save Error!"
msgstr "Erreur lors de l'enregistrement !"

#: src/components/form/SaveStatus.tsx:47
msgid "Saving..."
msgstr "Enregistrement..."

#: src/components/common/ScrollToBottom.tsx:25
msgid "Scroll to bottom"
msgstr ""

#: src/components/conversation/MoveConversationButton.tsx:139
msgid "Search"
msgstr "Rechercher"

#: src/components/conversation/ConversationAccordion.tsx:453
msgid "Search conversations"
msgstr "Rechercher des conversations"

#: src/routes/project/ProjectsHome.tsx:207
msgid "Search projects"
msgstr "Rechercher des projets"

#: src/components/conversation/ConversationAccordion.tsx:219
msgid "Search Projects"
msgstr "Rechercher des projets"

#: src/components/conversation/MoveConversationButton.tsx:140
#: src/components/conversation/ConversationAccordion.tsx:223
msgid "Search projects..."
msgstr "Rechercher des projets..."

#: src/components/conversation/ConversationAccordion.tsx:243
msgid "Select Project"
msgstr "Sélectionner un projet"

#: src/components/project/ProjectPortalEditor.tsx:325
msgid "Select the instructions that will be shown to participants when they start a conversation"
msgstr "Sélectionnez les instructions qui seront affichées aux participants lorsqu'ils commencent une conversation"

#: src/components/project/ProjectPortalEditor.tsx:313
msgid "Select tutorial"
msgstr "Sélectionner le tutoriel"

#: src/routes/project/chat/ProjectChatRoute.tsx:385
msgid "Send"
msgstr "Envoyer"

#: src/components/view/DummyViews.tsx:27
msgid "Sentiment"
msgstr "Sentiment"

#: src/components/participant/ParticipantInitiateForm.tsx:90
msgid "Session Name"
msgstr "Nom de la Séance"

#: src/routes/auth/Login.tsx:91
msgid "Setting up your first project"
msgstr "Configuration de votre premier projet"

#: src/components/project/ProjectQRCode.tsx:100
msgid "Share"
msgstr "Partager"

#: src/routes/project/report/ProjectReportRoute.tsx:164
msgid "Share this report"
msgstr "Partager ce rapport"

#: src/components/report/ReportRenderer.tsx:29
msgid "Share your voice"
msgstr "Partager votre voix"

#: src/components/report/ReportRenderer.tsx:33
msgid "Share your voice by scanning the QR code below."
msgstr "Partager votre voix en scanant le code QR ci-dessous."

#: src/routes/project/conversation/ProjectConversationAnalysis.tsx:50
msgid "Show all"
msgstr "Afficher tout"

#: src/routes/project/conversation/ProjectConversationTranscript.tsx:163
msgid "Show audio player"
msgstr "Afficher le lecteur audio"

#: src/routes/project/report/ProjectReportRoute.tsx:252
msgid "Show timeline in report (request feature)"
msgstr "Afficher la chronologie dans le rapport (demande de fonctionnalité)"

#: src/routes/auth/Login.tsx:193
msgid "Sign in with Google"
msgstr "Se connecter avec Google"

#: src/routes/auth/Login.tsx:114
#: src/components/participant/ParticipantInitiateForm.tsx:77
#: src/components/conversation/ConversationEdit.tsx:109
msgid "Something went wrong"
msgstr "Une erreur s'est produite"

#. placeholder {0}: files[0].errors[0].message
#: src/components/dropzone/UploadResourceDropzone.tsx:28
#: src/components/dropzone/UploadConversationDropzone.tsx:41
msgid "Something went wrong while uploading the file: {0}"
msgstr "Une erreur s'est produite lors de l'envoi du fichier : {0}"

#: src/routes/participant/ParticipantConversation.tsx:842
#~ msgid "Something went wrong. Please try again."
#~ msgstr "Une erreur s'est produite. Veuillez réessayer."

#: src/components/conversation/ConversationAccordion.tsx:489
msgid "Sort"
msgstr "Trier"

#: src/components/project/ProjectPortalEditor.tsx:267
msgid "Spanish"
msgstr "Espagnol"

#: src/components/conversation/ConversationChunkAudioTranscript.tsx:23
msgid "Speaker"
msgstr "Orateur"

#: src/components/project/ProjectPortalEditor.tsx:97
msgid "Specific Context"
msgstr "Contexte spécifique"

#: src/routes/participant/ParticipantConversation.tsx:1018
#~ msgid "Start Recording"
#~ msgstr "Démarrer l'enregistrement"

#: src/routes/project/chat/ProjectChatRoute.tsx:287
#: src/routes/participant/ParticipantConversation.tsx:497
msgid "Stop"
msgstr "Arrêter"

#: src/routes/participant/ParticipantConversation.tsx:599
#: src/routes/auth/RequestPasswordReset.tsx:41
msgid "Submit"
msgstr "Soumettre"

#: src/components/chat/ChatTemplatesMenu.tsx:23
msgid "Summarize"
msgstr "Résumer"

#: src/routes/project/conversation/ProjectConversationOverview.tsx:47
msgid "Summary"
msgstr "Résumé"

#: src/routes/project/conversation/ProjectConversationOverview.tsx:78
msgid "Summary not available yet"
msgstr "Résumé non disponible pour le moment"

#: src/components/project/ProjectTagsInput.tsx:219
#: src/components/participant/ParticipantInitiateForm.tsx:100
msgid "Tags"
msgstr "Étiquettes"

#: src/components/chat/ChatTemplatesMenu.tsx:106
#: src/components/chat/ChatTemplatesMenu.tsx:111
msgid "Templates"
msgstr "Modèles"

#: src/routes/participant/ParticipantPostConversation.tsx:44
msgid "Thank you for participating!"
msgstr "Merci pour votre participation !"

<<<<<<< HEAD
#: src/components/project/ProjectPortalEditor.tsx:491
=======
#: src/components/project/ProjectPortalEditor.tsx:411
>>>>>>> 7aa6579a
msgid "Thank You Page Content"
msgstr "Contenu de la page Merci"

#: src/components/project/ProjectPortalEditor.tsx:191
#~ msgid "The Portal is the website that loads when participants scan the QR code."
#~ msgstr "Le Portail est le site web qui s'ouvre lorsque les participants scan le code QR."

#: src/routes/project/conversation/ProjectConversationAnalysis.tsx:131
msgid "the project library."
msgstr "la bibliothèque du projet."

#: src/routes/project/conversation/ProjectConversationTranscript.tsx:214
msgid "The transcript for this conversation is being processed. Please check back later."
msgstr "La transcription de cette conversation est en cours de traitement. Veuillez vérifier plus tard."

#: src/components/report/CreateReportForm.tsx:47
msgid "There was an error creating your report. Please try again or contact support."
msgstr "Il y avait une erreur lors de la création de votre rapport. Veuillez réessayer ou contacter le support."

#: src/routes/project/report/ProjectReportRoute.tsx:145
msgid "There was an error generating your report. In the meantime, you can analyze all your data using the library or select specific conversations to chat with."
msgstr "Il y avait une erreur lors de la génération de votre rapport. En attendant, vous pouvez analyser tous vos données à l'aide de la bibliothèque ou sélectionner des conversations spécifiques pour discuter."

#: src/components/report/UpdateReportModalButton.tsx:82
msgid "There was an error updating your report. Please try again or contact support."
msgstr "Il y avait une erreur lors de la mise à jour de votre rapport. Veuillez réessayer ou contacter le support."

#: src/routes/auth/VerifyEmail.tsx:59
msgid "There was an error verifying your email. Please try again."
msgstr "Il y avait une erreur lors de la vérification de votre e-mail. Veuillez réessayer."

#: src/components/chat/ChatTemplatesMenu.tsx:112
msgid "These are some helpful preset templates to get you started."
msgstr "Voici quelques modèles prédéfinis pour vous aider à démarrer."

#: src/components/view/DummyViews.tsx:8
msgid "These are your default view templates. Once you create your library these will be your first two views."
msgstr "Voici vos modèles de vue par défaut. Une fois que vous avez créé votre bibliothèque, ces deux vues seront vos premières."

#: src/routes/participant/ParticipantConversation.tsx:302
msgid "Thinking..."
msgstr ""

#: src/components/project/ProjectPortalEditor.tsx:607
msgid "This is a live preview of the participant's portal. You will need to refresh the page to see the latest changes."
msgstr "Cette est une vue en direct du portail du participant. Vous devrez actualiser la page pour voir les dernières modifications."

#. placeholder {0}: conversationsQuery.data?.length
#: src/routes/project/library/ProjectLibrary.tsx:220
msgid "This is your project library. Currently,{0} conversations are waiting to be processed."
msgstr "Cette est votre bibliothèque de projet. Actuellement,{0} conversations sont en attente d'être traitées."

#: src/components/project/ProjectPortalEditor.tsx:262
msgid "This language will be used for the Participant's Portal and transcription."
msgstr "Cette langue sera utilisée pour le Portail du participant et la transcription."

#: src/components/project/ProjectPortalEditor.tsx:208
#~ msgid "This language will be used for the Participant's Portal and transcription. To change the language of this application, please use the language picker through the settings in the header."
#~ msgstr "Cette langue sera utilisée pour le Portail du participant et la transcription. Pour changer la langue de cette application, veuillez utiliser le sélecteur de langue dans les paramètres en haut à droite."

<<<<<<< HEAD
#: src/components/project/ProjectPortalEditor.tsx:501
msgid "This page is shown after the participant has completed the conversation."
msgstr "Cette page est affichée après que le participant ait terminé la conversation."

#: src/components/project/ProjectPortalEditor.tsx:471
=======
#: src/components/project/ProjectPortalEditor.tsx:421
msgid "This page is shown after the participant has completed the conversation."
msgstr "Cette page est affichée après que le participant ait terminé la conversation."

#: src/components/project/ProjectPortalEditor.tsx:391
>>>>>>> 7aa6579a
msgid "This page is shown to participants when they start a conversation after they successfully complete the tutorial."
msgstr "Cette page est affichée aux participants lorsqu'ils commencent une conversation après avoir réussi à suivre le tutoriel."

#: src/components/project/ProjectAnalysisRunStatus.tsx:73
msgid "This project library was generated on"
msgstr "Cette bibliothèque de projet a été générée le"

<<<<<<< HEAD
#: src/components/project/ProjectPortalEditor.tsx:411
msgid "This prompt guides how the AI responds to participants. Customize it to shape the type of feedback or engagement you want to encourage."
msgstr ""
=======
#: src/components/project/ProjectBasicEdit.tsx:205
msgid "This prompt guides how the AI responds to participants. Customize it to shape the type of feedback or engagement you want to encourage."
msgstr "Cette prompt guide comment l'IA répond aux participants. Personnalisez-la pour former le type de feedback ou d'engagement que vous souhaitez encourager."
>>>>>>> 7aa6579a

#: src/routes/participant/ParticipantReport.tsx:55
msgid "This report is not yet available. "
msgstr "Ce rapport n'est pas encore disponible. "

#. placeholder {0}: views?.total ?? 0
#: src/routes/project/report/ProjectReportRoute.tsx:93
msgid "This report was opened by {0} people"
msgstr "Ce rapport a été ouvert par {0} personnes"

#: src/routes/project/conversation/ProjectConversationOverview.tsx:43
#~ msgid "This summary is AI-generated and brief, for thorough analysis, use the Chat or Library."
#~ msgstr "Ce résumé est généré par l'IA et succinct, pour une analyse approfondie, utilisez le Chat ou la Bibliothèque."

<<<<<<< HEAD
#: src/components/project/ProjectPortalEditor.tsx:449
=======
#: src/components/project/ProjectPortalEditor.tsx:369
>>>>>>> 7aa6579a
msgid "This title is shown to participants when they start a conversation"
msgstr "Ce titre est affiché aux participants lorsqu'ils commencent une conversation"

#: src/components/chat/ChatTemplatesMenu.tsx:87
msgid "This will clear your current input. Are you sure?"
msgstr "Cela effacera votre entrée actuelle. Êtes-vous sûr ?"

#: src/routes/project/library/ProjectLibrary.tsx:298
msgid "Time Created"
msgstr "Date de création"

#: src/components/conversation/ConversationEdit.tsx:165
#~ msgid "To assign a new tag, please create it first in the project overview."
#~ msgstr "Pour assigner une nouvelle étiquette, veuillez la créer d'abord dans l'aperçu du projet."

#: src/components/view/DummyViews.tsx:17
#: src/components/view/CreateViewForm.tsx:100
msgid "Topics"
msgstr "Sujets"

#: src/routes/project/conversation/ProjectConversationTranscript.tsx:127
#: src/components/layout/ProjectConversationLayout.tsx:26
msgid "Transcript"
msgstr "Transcription"

#: src/components/project/ProjectTranscriptSettings.tsx:95
#~ msgid "Transcript Settings"
#~ msgstr "Paramètres de transcription"

#: src/components/chat/ChatTemplatesMenu.tsx:70
msgid ""
"Transform these transcripts into a LinkedIn post that cuts through the noise. Please:\n"
"\n"
"Extract the most compelling insights - skip anything that sounds like standard business advice\n"
"Write it like a seasoned leader who challenges conventional wisdom, not a motivational poster\n"
"Find one genuinely unexpected observation that would make even experienced professionals pause\n"
"Maintain intellectual depth while being refreshingly direct\n"
"Only use data points that actually challenge assumptions\n"
"Keep formatting clean and professional (minimal emojis, thoughtful spacing)\n"
"Strike a tone that suggests both deep expertise and real-world experience\n"
"\n"
"Note: If the content doesn't contain any substantive insights, please let me know we need stronger source material. I'm looking to contribute real value to the conversation, not add to the noise."
msgstr ""
"Transformez ces transcriptions en une publication LinkedIn qui coupe le bruit. Veuillez :\n"
"\n"
"Extrayez les insights les plus captivants - sautez tout ce qui ressemble à des conseils commerciaux standard\n"
"Écrivez-le comme un leader expérimenté qui défie les idées conventionnelles, pas un poster motivant\n"
"Trouvez une observation vraiment inattendue qui ferait même des professionnels expérimentés se poser\n"
"Restez profond et direct tout en étant rafraîchissant\n"
"Utilisez des points de données qui réellement contredisent les hypothèses\n"
"Gardez le formatage propre et professionnel (peu d'emojis, espace pensée)\n"
"Faites un ton qui suggère à la fois une expertise profonde et une expérience pratique\n"
"\n"
"Note : Si le contenu ne contient aucun insight substantiel, veuillez me le signaler, nous avons besoin de matériel de source plus fort."

#: src/components/chat/ChatTemplatesMenu.tsx:25
msgid ""
"Transform this content into insights that actually matter. Please:\n"
"\n"
"Extract core ideas that challenge standard thinking\n"
"Write like someone who understands nuance, not a textbook\n"
"Focus on the non-obvious implications\n"
"Keep it sharp and substantive\n"
"Only highlight truly meaningful patterns\n"
"Structure for clarity and impact\n"
"Balance depth with accessibility\n"
"\n"
"Note: If the similarities/differences are too superficial, let me know we need more complex material to analyze."
msgstr ""
"Transformez ce contenu en insights qui ont vraiment de l'importance. Veuillez :\n"
"\n"
"Extrayez les idées essentielles qui contredisent le pensée standard\n"
"Écrivez comme quelqu'un qui comprend les nuances, pas un manuel\n"
"Focalisez-vous sur les implications non évidentes\n"
"Restez concentré et substantiel\n"
"Organisez pour la clarté et la référence future\n"
"Équilibrez les détails tactiques avec la vision stratégique\n"
"\n"
"Note : Si le contenu ne contient aucun insight substantiel, veuillez me le signaler, nous avons besoin de matériel de source plus fort."

#: src/components/chat/ChatTemplatesMenu.tsx:55
msgid ""
"Transform this discussion into actionable intelligence. Please:\n"
"\n"
"Capture the strategic implications, not just talking points\n"
"Structure it like a thought leader's analysis, not minutes\n"
"Highlight decision points that challenge standard thinking\n"
"Keep the signal-to-noise ratio high\n"
"Focus on insights that drive real change\n"
"Organize for clarity and future reference\n"
"Balance tactical details with strategic vision\n"
"\n"
"Note: If the discussion lacks substantial decision points or insights, flag it for deeper exploration next time."
msgstr ""
"Transformez cette discussion en intelligence actionnable. Veuillez :\n"
"Capturez les implications stratégiques, pas seulement les points de vue\n"
"Structurez-le comme un analyse d'un leader, pas des minutes\n"
"Surmontez les points de vue standard\n"
"Focalisez-vous sur les insights qui conduisent à des changements réels\n"
"Organisez pour la clarté et la référence future\n"
"Équilibrez les détails tactiques avec la vision stratégique\n"
"\n"
"Note : Si la discussion manque de points de décision substantiels ou d'insights, veuillez le signaler pour une exploration plus approfondie la prochaine fois."

#: src/routes/project/chat/ProjectChatRoute.tsx:354
msgid "Type a message..."
msgstr "Tapez un message..."

#: src/routes/participant/ParticipantConversation.tsx:586
msgid "Type your response here"
msgstr "Tapez votre réponse ici"

#: src/components/form/FormLabel.tsx:18
msgid "Unsaved changes"
msgstr "Modifications non enregistrées"

#: src/components/report/UpdateReportModalButton.tsx:65
msgid "Update"
msgstr "Mettre à jour"

#: src/components/report/UpdateReportModalButton.tsx:69
#: src/components/report/UpdateReportModalButton.tsx:116
msgid "Update Report"
msgstr "Mettre à jour le rapport"

#: src/components/report/UpdateReportModalButton.tsx:63
msgid "Update the report to include the latest data"
msgstr "Mettre à jour le rapport pour inclure les données les plus récentes"

#: src/components/report/UpdateReportModalButton.tsx:90
msgid "Update your report to include the latest changes in your project. The link to share the report would remain the same."
msgstr "Mettre à jour votre rapport pour inclure les dernières modifications de votre projet. Le lien pour partager le rapport restera le même."

#: src/routes/participant/ParticipantConversation.tsx:774
#~ msgid "Upload in progress"
#~ msgstr "Téléchargement en cours"

#: src/components/resource/ResourceAccordion.tsx:23
msgid "Upload resources"
msgstr "Télécharger des ressources"

#: src/routes/project/chat/ProjectChatRoute.tsx:394
msgid "Use Shift + Enter to add a new line"
msgstr "Utilisez Shift + Entrée pour ajouter une nouvelle ligne"

#: src/routes/project/library/ProjectLibraryView.tsx:36
#: src/routes/project/library/ProjectLibraryAspect.tsx:67
#: src/components/view/View.tsx:52
msgid "View"
msgstr "Vue"

#: src/components/participant/ParticipantBody.tsx:165
msgid "View your responses"
msgstr "Voir vos réponses"

#: src/routes/participant/ParticipantConversation.tsx:969
<<<<<<< HEAD
#~ msgid "Wait {0}:{1}"
#~ msgstr ""
=======
msgid "Wait {0}:{1}"
msgstr "Attendez {0}:{1}"
>>>>>>> 7aa6579a

#: src/routes/auth/CheckYourEmail.tsx:14
#~ msgid "We have sent you an email with next steps. If you don't see it, check your spam folder."
#~ msgstr "Nous vous avons envoyé un e-mail avec les étapes suivantes. Si vous ne le voyez pas, vérifiez votre dossier de spam."

#: src/routes/auth/CheckYourEmail.tsx:14
msgid "We have sent you an email with next steps. If you don't see it, check your spam folder. If you still don't see it, please contact jules@dembrane.com"
msgstr ""

#: src/components/participant/ParticipantBody.tsx:101
msgid "Welcome"
msgstr "Bienvenue"

#: src/routes/project/chat/ProjectChatRoute.tsx:245
msgid "Welcome to Dembrane Chat! Use the sidebar to select resources and conversations that you want to analyse. Then, you can ask questions about the selected resources and conversations."
msgstr "Bienvenue sur Dembrane Chat ! Utilisez la barre latérale pour sélectionner les ressources et les conversations que vous souhaitez analyser. Ensuite, vous pouvez poser des questions sur les ressources et les conversations sélectionnées."

#: src/components/common/DembraneLoadingSpinner/index.tsx:22
msgid "Welcome to Dembrane!"
msgstr "Bienvenue sur Dembrane!"

#: src/routes/project/ProjectsHome.tsx:183
msgid "Welcome to Your Home! Here you can see all your projects and get access to tutorial resources. Currently, you have no projects. Click \"Create\" to configure to get started!"
msgstr "Bienvenue sur votre Accueil! Ici, vous pouvez voir tous vos projets et accéder aux ressources de tutoriel. Actuellement, vous n'avez aucun projet. Cliquez sur \"Créer\" pour configurer pour commencer !"

#: src/routes/auth/Login.tsx:136
msgid "Welcome!"
msgstr "Bienvenue !"

#: src/components/chat/BaseMessage.tsx:40
msgid "You"
msgstr "Vous"

#: src/routes/participant/ParticipantPostConversation.tsx:51
msgid "You may also choose to record another conversation."
msgstr "Vous pouvez également choisir d'enregistrer une autre conversation."

#: src/routes/auth/Login.tsx:126
msgid "You must login with the same provider you used to sign up. If you face any issues, please contact support."
msgstr "Vous devez vous connecter avec le même fournisseur que vous avez utilisé pour vous inscrire. Si vous rencontrez des problèmes, veuillez contacter le support."

#: src/components/form/SaveStatus.tsx:55
msgid "Your inputs will be saved automatically."
msgstr "Vos entrées seront automatiquement enregistrées."

#: src/routes/project/library/ProjectLibrary.tsx:272
msgid "Your library is empty. Create a library to see your first insights."
msgstr "Votre bibliothèque est vide. Créez une bibliothèque pour voir vos premières perspectives."

#: src/routes/participant/ParticipantPostConversation.tsx:48
msgid "Your response has been recorded. You may now close this tab."
msgstr "Votre réponse a été enregistrée. Vous pouvez maintenant fermer cette page."

#: src/components/participant/ParticipantBody.tsx:175
msgid "Your responses"
msgstr "Vos réponses"

#: src/components/view/CreateViewForm.tsx:89
msgid "Your view has been created. Please wait as we process and analyse the data."
msgstr "Votre vue a été créée. Veuillez patienter pendant que nous traitons et analysons les données."

#: src/routes/project/library/ProjectLibrary.tsx:230
msgid "Your Views"
msgstr "Vos vues"<|MERGE_RESOLUTION|>--- conflicted
+++ resolved
@@ -39,11 +39,7 @@
 msgstr "Une erreur s'est produite"
 
 #. placeholder {0}: showPreview ? "Hide Preview" : "Show Preview"
-<<<<<<< HEAD
 #: src/components/project/ProjectPortalEditor.tsx:229
-=======
-#: src/components/project/ProjectPortalEditor.tsx:221
->>>>>>> 7aa6579a
 msgid "{0}"
 msgstr "{0}"
 
@@ -215,19 +211,11 @@
 msgid "Ask"
 msgstr "Demander"
 
-<<<<<<< HEAD
 #: src/components/project/ProjectPortalEditor.tsx:281
 msgid "Ask for Name?"
 msgstr "Demander le nom ?"
 
 #: src/components/project/ProjectPortalEditor.tsx:294
-=======
-#: src/components/project/ProjectPortalEditor.tsx:273
-msgid "Ask for Name?"
-msgstr "Demander le nom ?"
-
-#: src/components/project/ProjectPortalEditor.tsx:286
->>>>>>> 7aa6579a
 msgid "Ask participants to provide their name when they start a conversation"
 msgstr "Demander aux participants de fournir leur nom lorsqu'ils commencent une conversation"
 
@@ -408,7 +396,6 @@
 msgid "Delete Project"
 msgstr "Supprimer le projet"
 
-<<<<<<< HEAD
 #: src/components/participant/UserChunkMessage.tsx:56
 msgid "Deleted successfully"
 msgstr ""
@@ -416,11 +403,10 @@
 #: src/components/project/ProjectPortalEditor.tsx:357
 msgid "Dembrane Echo"
 msgstr ""
-=======
+
 #: src/components/project/ProjectBasicEdit.tsx:156
-msgid "Dembrane Reply"
-msgstr "Dembrane Réponse"
->>>>>>> 7aa6579a
+#~ msgid "Dembrane Reply"
+#~ msgstr "Dembrane Réponse"
 
 #: src/components/report/ReportRenderer.tsx:21
 msgid "Do you want to contribute to this project?"
@@ -440,11 +426,7 @@
 
 #: src/components/conversation/ConversationDangerZone.tsx:50
 msgid "Download Audio"
-<<<<<<< HEAD
-msgstr ""
-=======
 msgstr "Télécharger l'audio"
->>>>>>> 7aa6579a
 
 #: src/routes/project/conversation/ProjectConversationTranscript.tsx:130
 msgid "Download transcript"
@@ -465,13 +447,8 @@
 
 #: src/routes/participant/ParticipantConversation.tsx:549
 #: src/routes/participant/ParticipantConversation.tsx:975
-<<<<<<< HEAD
 #~ msgid "ECHO!"
-#~ msgstr ""
-=======
-msgid "ECHO!"
-msgstr "ECHO!"
->>>>>>> 7aa6579a
+#~ msgstr "ECHO!"
 
 #: src/components/conversation/ConversationEdit.tsx:93
 msgid "Edit Conversation"
@@ -502,27 +479,23 @@
 msgid "Email verified successfully. You will be redirected to the login page in 5 seconds. If you are not redirected, please click <0>here</0>."
 msgstr "E-mail vérifié avec succès. Vous serez redirigé vers la page de connexion dans 5 secondes. Si vous n'êtes pas redirigé, veuillez cliquer <0>ici</0>."
 
-<<<<<<< HEAD
 #: src/components/project/ProjectPortalEditor.tsx:383
 msgid "Enable Dembrane Echo"
 msgstr ""
 
+#: src/components/project/ProjectBasicEdit.tsx:181
+#~ msgid "Enable Dembrane Reply"
+#~ msgstr "Activer la réponse Dembrane"
+
 #: src/components/project/ProjectPortalEditor.tsx:366
 msgid "Enable this feature to allow participants to request AI-powered responses during their conversation. Participants can click \"Echo\" after recording their thoughts to receive contextual feedback, encouraging deeper reflection and engagement. A cooldown period applies between requests."
 msgstr ""
 
+#: src/components/project/ProjectBasicEdit.tsx:165
+#~ msgid "Enable this feature to allow participants to request AI-powered responses during their conversation. Participants can click \"Get Reply\" after recording their thoughts to receive contextual feedback, encouraging deeper reflection and engagement. A cooldown period applies between requests."
+#~ msgstr "Activez cette fonctionnalité pour permettre aux participants de demander des réponses AI pendant leur conversation. Les participants peuvent cliquer sur \"Dembrane Réponse\" après avoir enregistre leurs pensées pour recevoir un feedback contextuel, encourager une réflexion plus profonde et une engagement plus élevé. Une période de cooldown s'applique entre les demandes."
+
 #: src/components/project/ProjectPortalEditor.tsx:264
-=======
-#: src/components/project/ProjectBasicEdit.tsx:181
-msgid "Enable Dembrane Reply"
-msgstr "Activer la réponse Dembrane"
-
-#: src/components/project/ProjectBasicEdit.tsx:165
-msgid "Enable this feature to allow participants to request AI-powered responses during their conversation. Participants can click \"Get Reply\" after recording their thoughts to receive contextual feedback, encouraging deeper reflection and engagement. A cooldown period applies between requests."
-msgstr "Activez cette fonctionnalité pour permettre aux participants de demander des réponses AI pendant leur conversation. Les participants peuvent cliquer sur \"Dembrane Réponse\" après avoir enregistre leurs pensées pour recevoir un feedback contextuel, encourager une réflexion plus profonde et une engagement plus élevé. Une période de cooldown s'applique entre les demandes."
-
-#: src/components/project/ProjectPortalEditor.tsx:256
->>>>>>> 7aa6579a
 msgid "English"
 msgstr "Anglais"
 
@@ -560,11 +533,7 @@
 msgstr "Erreur lors de la mise à jour du rapport"
 
 #: src/routes/project/report/ProjectReportRoute.tsx:64
-<<<<<<< HEAD
 #: src/components/project/ProjectPortalEditor.tsx:361
-=======
-#: src/components/project/ProjectBasicEdit.tsx:160
->>>>>>> 7aa6579a
 #: src/components/conversation/MoveConversationButton.tsx:129
 #: src/components/conversation/ConversationDangerZone.tsx:52
 msgid "Experimental"
@@ -942,11 +911,7 @@
 msgid "Overview"
 msgstr "Aperçu"
 
-<<<<<<< HEAD
 #: src/components/project/ProjectPortalEditor.tsx:461
-=======
-#: src/components/project/ProjectPortalEditor.tsx:381
->>>>>>> 7aa6579a
 msgid "Page Content"
 msgstr "Contenu de la page"
 
@@ -954,11 +919,7 @@
 msgid "Page not found"
 msgstr "Page non trouvée"
 
-<<<<<<< HEAD
 #: src/components/project/ProjectPortalEditor.tsx:438
-=======
-#: src/components/project/ProjectPortalEditor.tsx:358
->>>>>>> 7aa6579a
 msgid "Page Title"
 msgstr "Titre de la page"
 
@@ -1026,15 +987,9 @@
 msgid "Please select a language for your updated report"
 msgstr "Veuillez sélectionner une langue pour votre rapport mis à jour"
 
-<<<<<<< HEAD
 #: src/routes/participant/ParticipantConversation.tsx:184
 msgid "Please wait {timeStr} before requesting another echo."
 msgstr ""
-=======
-#: src/routes/participant/ParticipantConversation.tsx:855
-msgid "Please wait {timeStr} before requesting another reply."
-msgstr "Veuillez patienter {timeStr} avant de demander une autre réponse."
->>>>>>> 7aa6579a
 
 #: src/routes/participant/ParticipantConversation.tsx:855
 #~ msgid "Please wait {timeStr} before requesting another reply."
@@ -1052,11 +1007,7 @@
 msgid "Please wait while we verify your email address."
 msgstr "Veuillez patienter pendant que nous vérifions votre adresse e-mail."
 
-<<<<<<< HEAD
 #: src/components/project/ProjectPortalEditor.tsx:428
-=======
-#: src/components/project/ProjectPortalEditor.tsx:348
->>>>>>> 7aa6579a
 msgid "Portal Content"
 msgstr "Contenu du Portail"
 
@@ -1176,15 +1127,9 @@
 msgid "Rename"
 msgstr "Renommer"
 
-<<<<<<< HEAD
 #: src/components/project/ProjectPortalEditor.tsx:405
 msgid "Reply Prompt"
-msgstr ""
-=======
-#: src/components/project/ProjectBasicEdit.tsx:199
-msgid "Reply Prompt"
 msgstr "Prompt de réponse"
->>>>>>> 7aa6579a
 
 #: src/routes/project/report/ProjectReportRoute.tsx:61
 #: src/components/report/ReportRenderer.tsx:72
@@ -1408,11 +1353,7 @@
 msgid "Thank you for participating!"
 msgstr "Merci pour votre participation !"
 
-<<<<<<< HEAD
 #: src/components/project/ProjectPortalEditor.tsx:491
-=======
-#: src/components/project/ProjectPortalEditor.tsx:411
->>>>>>> 7aa6579a
 msgid "Thank You Page Content"
 msgstr "Contenu de la page Merci"
 
@@ -1473,19 +1414,11 @@
 #~ msgid "This language will be used for the Participant's Portal and transcription. To change the language of this application, please use the language picker through the settings in the header."
 #~ msgstr "Cette langue sera utilisée pour le Portail du participant et la transcription. Pour changer la langue de cette application, veuillez utiliser le sélecteur de langue dans les paramètres en haut à droite."
 
-<<<<<<< HEAD
 #: src/components/project/ProjectPortalEditor.tsx:501
 msgid "This page is shown after the participant has completed the conversation."
 msgstr "Cette page est affichée après que le participant ait terminé la conversation."
 
 #: src/components/project/ProjectPortalEditor.tsx:471
-=======
-#: src/components/project/ProjectPortalEditor.tsx:421
-msgid "This page is shown after the participant has completed the conversation."
-msgstr "Cette page est affichée après que le participant ait terminé la conversation."
-
-#: src/components/project/ProjectPortalEditor.tsx:391
->>>>>>> 7aa6579a
 msgid "This page is shown to participants when they start a conversation after they successfully complete the tutorial."
 msgstr "Cette page est affichée aux participants lorsqu'ils commencent une conversation après avoir réussi à suivre le tutoriel."
 
@@ -1493,15 +1426,9 @@
 msgid "This project library was generated on"
 msgstr "Cette bibliothèque de projet a été générée le"
 
-<<<<<<< HEAD
 #: src/components/project/ProjectPortalEditor.tsx:411
 msgid "This prompt guides how the AI responds to participants. Customize it to shape the type of feedback or engagement you want to encourage."
-msgstr ""
-=======
-#: src/components/project/ProjectBasicEdit.tsx:205
-msgid "This prompt guides how the AI responds to participants. Customize it to shape the type of feedback or engagement you want to encourage."
 msgstr "Cette prompt guide comment l'IA répond aux participants. Personnalisez-la pour former le type de feedback ou d'engagement que vous souhaitez encourager."
->>>>>>> 7aa6579a
 
 #: src/routes/participant/ParticipantReport.tsx:55
 msgid "This report is not yet available. "
@@ -1516,11 +1443,7 @@
 #~ msgid "This summary is AI-generated and brief, for thorough analysis, use the Chat or Library."
 #~ msgstr "Ce résumé est généré par l'IA et succinct, pour une analyse approfondie, utilisez le Chat ou la Bibliothèque."
 
-<<<<<<< HEAD
 #: src/components/project/ProjectPortalEditor.tsx:449
-=======
-#: src/components/project/ProjectPortalEditor.tsx:369
->>>>>>> 7aa6579a
 msgid "This title is shown to participants when they start a conversation"
 msgstr "Ce titre est affiché aux participants lorsqu'ils commencent une conversation"
 
@@ -1677,13 +1600,8 @@
 msgstr "Voir vos réponses"
 
 #: src/routes/participant/ParticipantConversation.tsx:969
-<<<<<<< HEAD
 #~ msgid "Wait {0}:{1}"
-#~ msgstr ""
-=======
-msgid "Wait {0}:{1}"
-msgstr "Attendez {0}:{1}"
->>>>>>> 7aa6579a
+#~ msgstr "Attendez {0}:{1}"
 
 #: src/routes/auth/CheckYourEmail.tsx:14
 #~ msgid "We have sent you an email with next steps. If you don't see it, check your spam folder."
