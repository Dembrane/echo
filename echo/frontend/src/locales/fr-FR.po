--- conflicted
+++ resolved
@@ -312,19 +312,11 @@
 msgid "Auto-select"
 msgstr "Sélection automatique"
 
-<<<<<<< HEAD
-#: src/lib/query.ts:1619
-msgid "Auto-select disabled"
-msgstr "Sélection automatique désactivée"
-
-#: src/lib/query.ts:1481
-=======
 #: src/components/conversation/hooks/index.ts:534
 msgid "Auto-select disabled"
 msgstr "Sélection automatique désactivée"
 
 #: src/components/conversation/hooks/index.ts:396
->>>>>>> 0985c4ea
 msgid "Auto-select enabled"
 msgstr "Sélection automatique activée"
 
@@ -492,11 +484,7 @@
 msgid "conversation"
 msgstr "conversation"
 
-<<<<<<< HEAD
-#: src/lib/query.ts:1482
-=======
 #: src/components/conversation/hooks/index.ts:397
->>>>>>> 0985c4ea
 msgid "Conversation added to chat"
 msgstr "Conversation ajoutée à la discussion"
 
@@ -508,11 +496,7 @@
 #~ msgid "Conversation processing"
 #~ msgstr "Traitement de la conversation"
 
-<<<<<<< HEAD
-#: src/lib/query.ts:1620
-=======
 #: src/components/conversation/hooks/index.ts:535
->>>>>>> 0985c4ea
 msgid "Conversation removed from chat"
 msgstr "Conversation retirée de la discussion"
 
@@ -832,20 +816,12 @@
 msgid "Failed"
 msgstr "Échec"
 
-<<<<<<< HEAD
-#: src/lib/query.ts:1467
-=======
 #: src/components/conversation/hooks/index.ts:382
->>>>>>> 0985c4ea
 msgid "Failed to add conversation to chat"
 msgstr "Échec de l'ajout de la conversation à la discussion"
 
 #. placeholder {0}: error.response?.data?.detail ? `: ${error.response.data.detail}` : ""
-<<<<<<< HEAD
-#: src/lib/query.ts:1459
-=======
 #: src/components/conversation/hooks/index.ts:374
->>>>>>> 0985c4ea
 msgid "Failed to add conversation to chat{0}"
 msgstr "Échec de l'ajout de la conversation à la discussion{0}"
 
@@ -853,15 +829,6 @@
 msgid "Failed to delete response"
 msgstr "Échec de la suppression de la réponse"
 
-<<<<<<< HEAD
-#: src/lib/query.ts:1600
-#: src/lib/query.ts:1606
-msgid "Failed to disable Auto Select for this chat"
-msgstr "Échec de la désactivation de la sélection automatique pour cette discussion"
-
-#: src/lib/query.ts:1463
-#: src/lib/query.ts:1469
-=======
 #: src/components/conversation/hooks/index.ts:515
 #: src/components/conversation/hooks/index.ts:521
 msgid "Failed to disable Auto Select for this chat"
@@ -869,7 +836,6 @@
 
 #: src/components/conversation/hooks/index.ts:378
 #: src/components/conversation/hooks/index.ts:384
->>>>>>> 0985c4ea
 msgid "Failed to enable Auto Select for this chat"
 msgstr "Échec de l'activation de la sélection automatique pour cette discussion"
 
@@ -904,28 +870,16 @@
 msgid "Failed to regenerate the summary. Please try again later."
 msgstr "Échec de la régénération du résumé. Veuillez réessayer plus tard."
 
-<<<<<<< HEAD
-#: src/lib/query.ts:1604
-=======
 #: src/components/conversation/hooks/index.ts:519
->>>>>>> 0985c4ea
 msgid "Failed to remove conversation from chat"
 msgstr "Échec de la suppression de la conversation de la discussion"
 
 #. placeholder {0}: error.response?.data?.detail ? `: ${error.response.data.detail}` : ""
-<<<<<<< HEAD
-#: src/lib/query.ts:1596
-msgid "Failed to remove conversation from chat{0}"
-msgstr "Échec de la suppression de la conversation de la discussion{0}"
-
-#: src/lib/query.ts:2102
-=======
 #: src/components/conversation/hooks/index.ts:511
 msgid "Failed to remove conversation from chat{0}"
 msgstr "Échec de la suppression de la conversation de la discussion{0}"
 
 #: src/components/conversation/hooks/index.ts:585
->>>>>>> 0985c4ea
 msgid "Failed to retranscribe conversation. Please try again."
 msgstr "Échec de la transcription de la conversation. Veuillez réessayer."
 
@@ -1188,10 +1142,6 @@
 msgid "loading..."
 msgstr "chargement..."
 
-<<<<<<< HEAD
-#: src/lib/query.ts:1402
-=======
->>>>>>> 0985c4ea
 #: src/components/conversation/ConversationAccordion.tsx:104
 #: src/components/conversation/hooks/index.ts:317
 msgid "Loading..."
@@ -1824,11 +1774,7 @@
 msgid "Retranscribe Conversation"
 msgstr "Rétranscrire la conversation"
 
-<<<<<<< HEAD
-#: src/lib/query.ts:2098
-=======
 #: src/components/conversation/hooks/index.ts:581
->>>>>>> 0985c4ea
 msgid "Retranscription started. New conversation will be available soon."
 msgstr "La rétranscrire a commencé. La nouvelle conversation sera disponible bientôt."
 
