msgid ""
msgstr ""
"POT-Creation-Date: 2024-10-14 13:44+0000\n"
"MIME-Version: 1.0\n"
"Content-Type: text/plain; charset=utf-8\n"
"Content-Transfer-Encoding: 8bit\n"
"X-Generator: @lingui/cli\n"
"Language: nl-NL\n"
"Project-Id-Version: \n"
"Report-Msgid-Bugs-To: \n"
"PO-Revision-Date: \n"
"Last-Translator: \n"
"Language-Team: \n"
"Plural-Forms: \n"

#. js-lingui-explicit-id
#: src/lib/directus.ts:37
msgid "You are not authenticated"
msgstr "Je bent niet ingelogd"

#. js-lingui-explicit-id
#: src/lib/directus.ts:43
msgid "You don't have permission to access this."
msgstr "Je hebt geen toegang tot deze pagina."

#. js-lingui-explicit-id
#: src/lib/directus.ts:48
msgid "Resource not found"
msgstr "Resource niet gevonden"

#. js-lingui-explicit-id
#: src/lib/directus.ts:52
msgid "Server error"
msgstr "Serverfout"

#. js-lingui-explicit-id
#: src/lib/directus.ts:55
msgid "Something went wrong"
msgstr "Er is iets fout gegaan"

#. placeholder {0}: showPreview ? "Hide Preview" : "Show Preview"
<<<<<<< HEAD
#: src/components/project/ProjectPortalEditor.tsx:229
=======
#: src/components/project/ProjectPortalEditor.tsx:221
>>>>>>> 7aa6579a
msgid "{0}"
msgstr "{0}"

#. placeholder {0}: project.conversations?.length ?? 0
#. placeholder {1}: formatRelative( new Date(project.updated_at ?? new Date()), new Date(), )
#. placeholder {1}: formatRelative( new Date(project.updated_at ?? new Date()), new Date(), )
#: src/components/project/ProjectListItem.tsx:35
#: src/components/project/ProjectCard.tsx:36
msgid "{0} Conversations • Edited {1}"
msgstr "{0} Gesprekken • Bewerkt {1}"

#: src/routes/participant/ParticipantConversation.tsx:181
msgid "{minutes} minutes and {seconds} seconds"
msgstr "{minutes} minuten en {seconds} seconden"

#: src/components/report/ReportRenderer.tsx:78
msgid "{readingNow} reading now"
msgstr "{readingNow} leest nu"

#: src/routes/participant/ParticipantConversation.tsx:182
msgid "{seconds} seconds"
msgstr "{seconds} seconden"

#: src/routes/participant/ParticipantLogin.tsx:152
#~ msgid "*At Dembrane, privacy is super important!*"
#~ msgstr "*Bij Dembrane staat privacy op een!*"

#: src/routes/participant/ParticipantLogin.tsx:157
#~ msgid "*Oh, we don't have a cookie statement because we don't use cookies! We eat them.*"
#~ msgstr "*Oh, we hebben geen cookievermelding want we gebruiken geen cookies! We eten ze op.*"

#: src/components/participant/UserChunkMessage.tsx:97
msgid "*Transcription in progress.*"
msgstr "*Een moment a.u.b.*"

#: src/routes/participant/ParticipantLogin.tsx:154
#~ msgid "*We make sure nothing can be traced back to you, and even if you accidentally say your name, we remove it before analysing everything. By using this tool, you agree to our privacy terms. Want to know more? Then read our [privacy statement]"
#~ msgstr "*We zorgen dat niks terug te leiden is naar jou als persoon, ook al zeg je per ongeluk je naam, verwijderen wij deze voordat we alles analyseren. Door deze tool te gebruiken, ga je akkoord met onze privacy voorwaarden. Wil je meer weten? Lees dan onze [privacy verklaring]"

#. placeholder {0}: Math.floor(remainingCooldown / 60)
#. placeholder {1}: (remainingCooldown % 60) .toString() .padStart(2, "0")
#. placeholder {1}: (remainingCooldown % 60) .toString() .padStart(2, "0")
#: src/routes/participant/ParticipantConversation.tsx:389
#: src/routes/participant/ParticipantConversation.tsx:473
msgid "<0>Wait </0>{0}:{1}"
msgstr ""

#: src/components/view/DummyViews.tsx:21
#: src/components/view/DummyViews.tsx:31
msgid "0 Aspects"
msgstr "0 Aspecten"

#: src/components/project/ProjectTranscriptSettings.tsx:126
#~ msgid "Add"
#~ msgstr "Toevoegen"

#: src/components/view/CreateViewForm.tsx:105
msgid "Add additional context (Optional)"
msgstr "Voeg extra context toe (Optioneel)"

#: src/components/participant/ParticipantInitiateForm.tsx:101
msgid "Add all that apply"
msgstr "Vink aan wat van toepassing is"

#: src/components/Documents.tsx:90
#~ msgid "Add context to document"
#~ msgstr "Voeg context toe aan document"

#: src/components/project/ProjectPortalEditor.tsx:99
msgid "Add key terms or proper nouns to improve transcript quality and accuracy."
msgstr "Voeg belangrijke woorden of namen toe om de kwaliteit en nauwkeurigheid van het transcript te verbeteren."

#: src/components/project/ProjectTagsInput.tsx:238
msgid "Add Tag"
msgstr "Trefwoord toevoegen"

#: src/components/project/ProjectTagsInput.tsx:238
msgid "Add Tags"
msgstr "Trefwoorden toevoegen"

#: src/components/conversation/ConversationAccordion.tsx:112
msgid "Add to this chat"
msgstr "Voeg toe aan dit gesprek"

#: src/components/Documents.tsx:144
#~ msgid "Added context"
#~ msgstr "Context toegevoegd"

#: src/routes/project/chat/ProjectChatRoute.tsx:330
msgid "Adding Context:"
msgstr "Context toevoegen:"

#: src/components/project/ProjectPortalEditor.tsx:340
msgid "Advanced (Tips and tricks)"
msgstr "Geavanceerd (Tips en trucs)"

#: src/components/project/ProjectPortalEditor.tsx:524
msgid "Advanced Settings"
msgstr "Geavanceerde instellingen"

#: src/components/Message.tsx:58
#~ msgid "AI Assistant"
#~ msgstr "AI Assistent"

#: src/components/Message.tsx:340
#~ msgid "All documents are uploaded and ready now. What research question are you interested in asking? Optionally, you can now open an individual analysis chat for each document."
#~ msgstr "Alle documenten zijn geüpload en zijn nu klaar. Welke onderzoeksvraag wil je stellen? Optioneel kunt u nu voor elk document een individuele analysechat openen."

#: src/routes/project/library/ProjectLibrary.tsx:266
msgid "All Insights"
msgstr "Alle insights"

#: src/components/conversation/OpenForParticipationSummaryCard.tsx:36
msgid "Allow participants using the link to start new conversations"
msgstr "Sta deelnemers toe om met behulp van de link nieuwe gesprekken te starten"

#: src/components/common/DembraneLoadingSpinner/index.tsx:25
msgid "Almost there"
msgstr "Bijna klaar"

#: src/components/conversation/ConversationAccordion.tsx:109
msgid "Already added to this chat"
msgstr "Al toegevoegd aan dit gesprek"

#: src/routes/participant/ParticipantStart.tsx:141
msgid "An error occurred while loading the Portal. Please contact the support team."
msgstr "Er is een fout opgetreden bij het laden van de Portal. Neem contact op met de ondersteuningsteam."

#: src/routes/project/chat/ProjectChatRoute.tsx:309
msgid "An error occurred."
msgstr "Er is een fout opgetreden."

#: src/components/layout/ProjectResourceLayout.tsx:48
msgid "Analysis"
msgstr "Analyse"

#: src/components/view/CreateViewForm.tsx:110
msgid "Analysis Language"
msgstr "Analyse taal"

#: src/components/chat/ChatTemplatesMenu.tsx:40
msgid ""
"Analyze these elements with depth and nuance. Please:\n"
"\n"
"Focus on unexpected connections and contrasts\n"
"Go beyond obvious surface-level comparisons\n"
"Identify hidden patterns that most analyses miss\n"
"Maintain analytical rigor while being engaging\n"
"Use examples that illuminate deeper principles\n"
"Structure the analysis to build understanding\n"
"Draw insights that challenge conventional wisdom\n"
"\n"
"Note: If the similarities/differences are too superficial, let me know we need more complex material to analyze."
msgstr ""
"Analyseer deze elementen met diepte en nuance. Neem de volgende punten in acht:\n"
"\n"
"Focus op verrassende verbindingen en contrasten\n"
"Ga verder dan duidelijke oppervlakte-niveau vergelijkingen\n"
"Identificeer verborgen patronen die de meeste analyses missen\n"
"Blijf analytisch exact terwijl je aantrekkelijk bent\n"
"\n"
"Opmerking: Als de vergelijkingen te superficieel zijn, laat het me weten dat we meer complex materiaal nodig hebben om te analyseren."

#: src/components/Message.tsx:313
#~ msgid "Analyze!"
#~ msgstr "Analyseer!"

#: src/components/participant/ParticipantInitiateForm.tsx:49
#~ msgid "Anonymous Participant"
#~ msgstr "Anonieme deelnemer"

#: src/routes/participant/ParticipantLogin.tsx:144
#~ msgid "Are you ready? Then press \"Ready!\""
#~ msgstr "Ben je er klaar voor? Druk dan op \"Klaar om te beginnen\"."

#: src/components/conversation/ConversationDangerZone.tsx:24
msgid "Are you sure you want to delete this conversation? This action cannot be undone."
msgstr "Weet je zeker dat je dit gesprek wilt verwijderen? Dit kan niet ongedaan worden gemaakt."

#: src/components/Documents.tsx:197
#~ msgid "Are you sure you want to delete this document?"
#~ msgstr "Weet je zeker dat je dit document wilt verwijderen?"

#: src/components/project/ProjectDangerZone.tsx:13
msgid "Are you sure you want to delete this project?"
msgstr "Weet je zeker dat je dit project wilt verwijderen?"

#: src/routes/participant/ParticipantConversation.tsx:827
#~ msgid "Are you sure you want to delete this recording?"
#~ msgstr "Weet je zeker dat je deze opname wilt verwijderen?"

#: src/components/project/ProjectTagsInput.tsx:70
#~ msgid "Are you sure you want to delete this tag?"
#~ msgstr "Weet je zeker dat je dit trefwoord wilt verwijderen?"

#: src/components/project/ProjectTagsInput.tsx:73
msgid "Are you sure you want to delete this tag? This will remove the tag from existing conversations that contain it."
msgstr "Weet je zeker dat je dit trefwoord wilt verwijderen? Dit zal het trefwoord verwijderen uit bestaande gesprekken die het bevatten."

#: src/routes/participant/ParticipantConversation.tsx:211
#: src/routes/participant/ParticipantConversation.tsx:551
msgid "Are you sure you want to finish?"
msgstr "Weet je zeker dat je het wilt afmaken?"

#: src/routes/project/library/ProjectLibrary.tsx:132
msgid "Are you sure you want to generate the library? This will take a while and overwrite your current views and insights."
msgstr "Weet je zeker dat je de bibliotheek wilt genereren? Dit kan een tijdje duren en overschrijft je huidige views en insights."

#: src/routes/project/library/ProjectLibrary.tsx:256
#~ msgid "Are you sure you want to generate the library? This will take a while."
#~ msgstr "Weet je zeker dat je de bibliotheek wilt genereren? Dit kan een tijdje duren."

#: src/routes/participant/Conversation.tsx:1060
#~ msgid "Are you sure you want to stop recording?"
#~ msgstr "Weet je zeker dat je wilt stoppen met opnemen?"

#: src/components/project/ProjectSidebar.tsx:104
msgid "Ask"
msgstr "Stel vraag"

#: src/components/Message.tsx:303
#~ msgid "Ask a global research question"
#~ msgstr "Stel een algemene onderzoeksvraag"

#: src/components/Message.tsx:493
#~ msgid "Ask a question..."
#~ msgstr "Stel een vraag..."

#: src/components/layout/ProjectSidebar.tsx:390
#~ msgid "Ask AI"
#~ msgstr "Vraag AI"

<<<<<<< HEAD
#: src/components/project/ProjectPortalEditor.tsx:281
msgid "Ask for Name?"
msgstr "Vraag om naam?"

#: src/components/project/ProjectPortalEditor.tsx:294
=======
#: src/components/project/ProjectPortalEditor.tsx:273
msgid "Ask for Name?"
msgstr "Vraag om naam?"

#: src/components/project/ProjectPortalEditor.tsx:286
>>>>>>> 7aa6579a
msgid "Ask participants to provide their name when they start a conversation"
msgstr "Vraag deelnemers om hun naam te geven wanneer ze een gesprek starten"

#: src/components/Message.tsx:498
#~ msgid "Ask Question"
#~ msgstr "Stel Vraag"

#: src/routes/project/library/ProjectLibraryAspect.tsx:71
msgid "Aspect"
msgstr "Aspect"

#: src/routes/project/library/ProjectLibraryView.tsx:56
#: src/components/view/View.tsx:31
#: src/components/view/View.tsx:82
msgid "Aspects"
msgstr "Aspecten"

#: src/routes/project/chat/ProjectChatRoute.tsx:278
msgid "Assistant is typing..."
msgstr "Assistent is aan het typen..."

#: src/components/Message.tsx:193
#~ msgid "Attach as many documents as you like to analyse"
#~ msgstr "Voeg zoveel documenten toe als je wilt analyseren"

#: src/routes/project/conversation/ProjectConversationOverview.tsx:115
#~ msgid "Audio Recording"
#~ msgstr "Audio opname"

#: src/routes/project/conversation/ProjectConversationTranscript.tsx:167
msgid "Audio recordings are scheduled to be deleted after 30 days from the recording date"
msgstr "Audio opnames worden 30 dagen na de opname verwijderd"

#: src/components/participant/ParticipantOnboardingCards.tsx:258
msgid "Back"
msgstr "Terug"

#: src/components/project/ProjectPortalEditor.tsx:336
msgid "Basic (Essential tutorial slides)"
msgstr "Basis (Essentieel tutorial slides)"

#: src/components/project/ProjectPortalEditor.tsx:247
msgid "Basic Settings"
msgstr "Basis instellingen"

#: src/components/participant/ParticipantInitiateForm.tsx:127
msgid "Begin!"
msgstr "Begin!"

#: src/components/project/ProjectDangerZone.tsx:16
msgid "By deleting this project, you will delete all the data associated with it. This action cannot be undone. Are you ABSOLUTELY sure you want to delete this project?"
msgstr "Door dit project te verwijderen, verwijder je alle gegevens die eraan gerelateerd zijn. Dit kan niet ongedaan worden gemaakt. Weet je zeker dat je dit project wilt verwijderen?"

#: src/routes/project/resource/ProjectResourceOverview.tsx:152
#: src/components/conversation/MoveConversationButton.tsx:201
#: src/components/conversation/ConversationAccordion.tsx:278
msgid "Cancel"
msgstr "Annuleren"

#: src/components/form/UnsavedChanges.tsx:36
#~ msgid "Changes are saved automatically as you continue to use the app. <0/>Once you have some unsaved changes, you can click anywhere to save the changes. <1/>You will also see a button to Cancel the changes."
#~ msgstr "Wijzigingen worden automatisch opgeslagen terwijl je de app gebruikt. <0/>Zodra je wijzigingen hebt die nog niet zijn opgeslagen, kun je op elk gedeelte van de pagina klikken om de wijzigingen op te slaan. <1/>Je zult ook een knop zien om de wijzigingen te annuleren."

#: src/components/form/UnsavedChanges.tsx:20
msgid "Changes will be saved automatically"
msgstr "Wijzigingen worden automatisch opgeslagen"

#: src/components/language/LanguagePicker.tsx:70
msgid "Changing language during an active chat may lead to unexpected results. It's recommended to start a new chat after changing the language. Are you sure you want to continue?"
msgstr "Wijziging van de taal tijdens een actief gesprek kan onverwachte resultaten opleveren. Het wordt aanbevolen om een nieuw gesprek te starten na het wijzigen van de taal. Weet je zeker dat je wilt doorgaan?"

#: src/routes/project/chat/ProjectChatRoute.tsx:226
#: src/routes/project/chat/ProjectChatRoute.tsx:230
msgid "Chat"
msgstr "Chat"

#: src/routes/project/chat/ProjectChatRoute.tsx:184
msgid "Chat | Dembrane"
msgstr "Chat | Dembrane"

#: src/components/chat/ChatAccordion.tsx:123
msgid "Chats"
msgstr "Chats"

#: src/routes/participant/ParticipantConversation.tsx:265
msgid "Check microphone access"
msgstr "Controleer microfoontoegang"

#: src/routes/auth/CheckYourEmail.tsx:11
msgid "Check your email"
msgstr "Controleer je email"

#: src/components/chat/ChatTemplatesMenu.tsx:38
msgid "Compare & Contrast"
msgstr "Vergelijk en contrast   "

#: src/components/chat/ChatTemplatesMenu.tsx:26
#~ msgid "Compare and contrast the following items provided in the context."
#~ msgstr "Vergelijk en contrast de volgende items die in de context zijn verstrekt.   "

#: src/routes/auth/PasswordReset.tsx:64
#: src/routes/auth/PasswordReset.tsx:67
msgid "Confirm New Password"
msgstr "Bevestig nieuw wachtwoord"

#: src/routes/auth/Register.tsx:104
#: src/routes/auth/Register.tsx:107
msgid "Confirm Password"
msgstr "Bevestig wachtwoord"

#: src/components/report/ReportModalNavigationButton.tsx:48
msgid "Connecting to report services..."
msgstr "Verbinding maken met rapportservices..."

#: src/components/project/ProjectBasicEdit.tsx:133
msgid "Context"
msgstr "Context"

#: src/components/chat/ChatHistoryMessage.tsx:51
msgid "Context added:"
msgstr "Context toegevoegd:"

#: src/components/conversation/ConversationAccordion.tsx:417
msgid "Conversations"
msgstr "Gesprekken"

#: src/components/project/ProjectQRCode.tsx:117
#: src/components/common/CopyIconButton.tsx:17
msgid "Copied"
msgstr "Gekopieerd"

#: src/components/common/CopyIconButton.tsx:8
msgid "Copy"
msgstr "Kopieer"

#: src/components/project/ProjectQRCode.tsx:117
msgid "Copy link"
msgstr "Kopieer link"

#: src/routes/project/report/ProjectReportRoute.tsx:186
msgid "Copy link to share this report"
msgstr "Kopieer link om dit rapport te delen"

#: src/routes/project/conversation/ProjectConversationTranscript.tsx:142
msgid "Copy transcript"
msgstr "Kopieer transcript"

#: src/routes/project/ProjectsHome.tsx:148
msgid "Create"
msgstr "Maak"

#: src/components/session/SelectSession.tsx:89
#~ msgid "Create a new session"
#~ msgstr "Maak een nieuwe sessie aan"

#: src/components/session/SessionSelection.tsx:33
#~ msgid "Create a new workspace"
#~ msgstr "Maak een nieuwe werkruimte aan"

#: src/routes/auth/Register.tsx:57
msgid "Create an Account"
msgstr "Maak een account aan"

#: src/routes/project/library/ProjectLibrary.tsx:195
msgid "Create Library"
msgstr "Maak bibliotheek aan"

#: src/components/view/CreateViewForm.tsx:75
msgid "Create new view"
msgstr "Maak nieuwe view aan"

#: src/routes/project/library/ProjectLibrary.tsx:237
#: src/components/view/CreateViewForm.tsx:119
msgid "Create View"
msgstr "Maak view aan"

#: src/components/conversation/ConversationEdit.tsx:116
msgid "Created on"
msgstr "Gemaakt op"

#: src/routes/project/conversation/ProjectConversationTranscript.tsx:179
msgid "Custom Filename"
msgstr "Aangepaste bestandsnaam"

#: src/components/project/ProjectDangerZone.tsx:28
msgid "Danger Zone"
msgstr "Gevaarlijke zone"

#: src/components/chat/ChatAccordion.tsx:73
msgid "Delete"
msgstr "Verwijder"

#: src/components/conversation/ConversationDangerZone.tsx:66
msgid "Delete Conversation"
msgstr "Verwijder gesprek"

#: src/components/Documents.tsx:208
#~ msgid "Delete document"
#~ msgstr "Verwijder document"

#: src/components/project/ProjectDangerZone.tsx:37
msgid "Delete Project"
msgstr "Verwijder project"

<<<<<<< HEAD
#: src/components/participant/UserChunkMessage.tsx:56
msgid "Deleted successfully"
msgstr ""

#: src/components/project/ProjectPortalEditor.tsx:357
msgid "Dembrane Echo"
msgstr ""
=======
#: src/components/project/ProjectBasicEdit.tsx:156
msgid "Dembrane Reply"
msgstr "Dembrane Reactie"
>>>>>>> 7aa6579a

#: src/components/project/ProjectBasicEdit.tsx:82
#~ msgid "Description"
#~ msgstr "Beschrijving"

#: src/components/report/ReportRenderer.tsx:21
msgid "Do you want to contribute to this project?"
msgstr "Wil je bijdragen aan dit project?"

#: src/components/Message.tsx:82
#~ msgid "Document AI Assistant"
#~ msgstr "Document AI Assistent"

#: src/components/layout/ProjectSidebar.tsx:77
#~ msgid "Document is being processed"
#~ msgstr "Document wordt verwerkt"

#: src/components/Documents.tsx:199
#~ msgid "Document was deleted"
#~ msgstr "Document is verwijderd"

#: src/components/layout/Header.tsx:148
msgid "Documentation"
msgstr "Documentatie"

#: src/components/Documents.tsx:48
#~ msgid "Documents"
#~ msgstr "Documenten"

#: src/routes/project/conversation/ProjectConversationTranscript.tsx:191
msgid "Download"
msgstr "Downloaden"

#: src/routes/project/ProjectRoutes.tsx:54
msgid "Download All Transcripts"
msgstr "Download alle transcripten"

#: src/routes/project/conversation/ProjectConversationOverview.tsx:117
#~ msgid "Download audio"
#~ msgstr "Download audio"

#: src/components/conversation/ConversationDangerZone.tsx:50
msgid "Download Audio"
<<<<<<< HEAD
msgstr ""
=======
msgstr "Audio downloaden"
>>>>>>> 7aa6579a

#: src/routes/project/conversation/ProjectConversationTranscript.tsx:130
msgid "Download transcript"
msgstr "Download transcript"

#: src/routes/project/conversation/ProjectConversationTranscript.tsx:175
msgid "Download Transcript Options"
msgstr "Download transcript opties"

#: src/components/Message.tsx:190
#~ msgid "Drag documents here or select files"
#~ msgstr "Sleep documenten hierheen of selecteer bestanden"

#: src/components/project/ProjectPortalEditor.tsx:265
msgid "Dutch"
msgstr "Nederlands"

#: src/routes/participant/ParticipantConversation.tsx:398
#: src/routes/participant/ParticipantConversation.tsx:482
msgid "ECHO"
msgstr ""

#: src/routes/participant/ParticipantConversation.tsx:549
#: src/routes/participant/ParticipantConversation.tsx:975
#~ msgid "ECHO!"
#~ msgstr "ECHO!"

#: src/components/conversation/ConversationEdit.tsx:93
msgid "Edit Conversation"
msgstr "Gesprek bewerken"

#: src/components/project/ProjectBasicEdit.tsx:90
msgid "Edit Project"
msgstr "Project bewerken"

#: src/routes/project/resource/ProjectResourceOverview.tsx:114
msgid "Edit Resource"
msgstr "Bron bewerken"

#: src/routes/auth/Login.tsx:151
#: src/routes/auth/Login.tsx:154
msgid "Email"
msgstr "Email"

#: src/routes/auth/VerifyEmail.tsx:39
msgid "Email Verification"
msgstr "Email verificatie"

#: src/routes/auth/VerifyEmail.tsx:10
msgid "Email Verification | Dembrane"
msgstr "Email verificatie | Dembrane"

#: src/routes/auth/VerifyEmail.tsx:50
msgid "Email verified successfully. You will be redirected to the login page in 5 seconds. If you are not redirected, please click <0>here</0>."
msgstr "Email is succesvol geverifieerd. Je wordt doorgestuurd naar de inlogpagina in 5 seconden. Als je niet doorgestuurd wordt, klik dan <0>hier</0>."

<<<<<<< HEAD
#: src/components/project/ProjectPortalEditor.tsx:383
msgid "Enable Dembrane Echo"
msgstr ""

#: src/components/project/ProjectPortalEditor.tsx:366
msgid "Enable this feature to allow participants to request AI-powered responses during their conversation. Participants can click \"Echo\" after recording their thoughts to receive contextual feedback, encouraging deeper reflection and engagement. A cooldown period applies between requests."
msgstr ""

#: src/components/project/ProjectPortalEditor.tsx:264
=======
#: src/components/project/ProjectBasicEdit.tsx:181
msgid "Enable Dembrane Reply"
msgstr "Dembrane Reactie inschakelen"

#: src/components/project/ProjectBasicEdit.tsx:165
msgid "Enable this feature to allow participants to request AI-powered responses during their conversation. Participants can click \"Get Reply\" after recording their thoughts to receive contextual feedback, encouraging deeper reflection and engagement. A cooldown period applies between requests."
msgstr "Schakel deze functie in om deelnemers toe te staan om AI-geïnspireerde reacties aan te vragen tijdens hun gesprek. Deelnemers kunnen na het opnemen van hun gedachten op \"Dembrane Reactie\" klikken om contextuele feedback te ontvangen, waardoor dieper reflectie en betrokkenheid wordt bevorderd. Een cooldownperiode wordt toegepast tussen aanvragen."

#: src/components/project/ProjectPortalEditor.tsx:256
>>>>>>> 7aa6579a
msgid "English"
msgstr "Engels"

#: src/components/project/ProjectPortalEditor.tsx:106
msgid "Enter a key term or proper noun"
msgstr "Voer een sleutelterm of eigennamen in"

#: src/components/chat/ChatAccordion.tsx:48
msgid "Enter new name for the chat:"
msgstr "Voer een nieuwe naam in voor de chat:"

#: src/routes/participant/ParticipantLogin.tsx:196
#~ msgid "Enter your access code"
#~ msgstr "Voer uw toegangscode in"

#: src/components/view/CreateViewForm.tsx:98
msgid "Enter your query"
msgstr "Voer uw query in"

#: src/components/report/CreateReportForm.tsx:46
msgid "Error creating report"
msgstr "Fout bij het maken van het rapport"

#: src/routes/project/conversation/ProjectConversationAnalysis.tsx:58
msgid "Error loading insights"
msgstr "Fout bij laden van inzichten"

#: src/routes/project/ProjectRoutes.tsx:33
#: src/routes/project/ProjectRoutes.tsx:85
msgid "Error loading project"
msgstr "Fout bij laden van project"

#: src/routes/project/conversation/ProjectConversationAnalysis.tsx:110
msgid "Error loading quotes"
msgstr "Fout bij laden van quotes"

#: src/components/report/UpdateReportModalButton.tsx:81
msgid "Error updating report"
msgstr "Fout bij het bijwerken van het rapport"

#: src/components/project/ProjectTranscriptSettings.tsx:88
#~ msgid "Example: This conversation is about [topic]. Key terms include [term1], [term2]. Please pay special attention to [specific aspect]."
#~ msgstr "Voorbeeld: Dit gesprek gaat over [onderwerp]. Belangrijke termen zijn [term1], [term2]. Let speciaal op [specifieke aspect]."

#: src/routes/project/report/ProjectReportRoute.tsx:64
<<<<<<< HEAD
#: src/components/project/ProjectPortalEditor.tsx:361
=======
#: src/components/project/ProjectBasicEdit.tsx:160
>>>>>>> 7aa6579a
#: src/components/conversation/MoveConversationButton.tsx:129
#: src/components/conversation/ConversationDangerZone.tsx:52
msgid "Experimental"
msgstr "Experimenteel"

#: src/routes/project/ProjectRoutes.tsx:44
msgid "Export"
msgstr "Exporteer"

#: src/components/participant/UserChunkMessage.tsx:65
msgid "Failed to delete response"
msgstr ""

#: src/components/conversation/ConversationAccordion.tsx:473
msgid "Filter"
msgstr "Filteren"

#: src/routes/participant/ParticipantConversation.tsx:425
#: src/routes/participant/ParticipantConversation.tsx:616
msgid "Finish"
msgstr "Voltooien"

#: src/routes/auth/Register.tsx:75
#: src/routes/auth/Register.tsx:77
msgid "First Name"
msgstr "Voornaam"

#: src/routes/participant/ParticipantLogin.tsx:140
#~ msgid "First we ask some short questions, and then you can start recording."
#~ msgstr "Eerst vragen we een aantal korte vragen, en dan kan je beginnen met opnemen."

#: src/routes/auth/Login.tsx:168
msgid "Forgot your password?"
msgstr "Wachtwoord vergeten?"

#: src/components/project/ProjectPortalEditor.tsx:268
msgid "French"
msgstr "Frans"

#: src/components/chat/ChatTemplatesMenu.tsx:31
#~ msgid "Generate structured meeting notes based on the following discussion points provided in the context."
#~ msgstr "Genereer gestructureerde vergaderingenotes op basis van de volgende discussiepunten die in de context zijn verstrekt."

#: src/routes/project/conversation/ProjectConversationOverview.tsx:63
msgid "Generate Summary"
msgstr "Samenvatting genereren"

#: src/components/project/ProjectPortalEditor.tsx:266
msgid "German"
msgstr "Duits"

#: src/components/view/CreateViewForm.tsx:106
msgid "Give me a list of 5-10 topics that are being discussed."
msgstr "Geef me een lijst van 5-10 onderwerpen die worden besproken."

#: src/components/Message.tsx:401
#: src/components/Message.tsx:419
#~ msgid "Global Research Question"
#~ msgstr "Algemene Onderzoeksvraag"

#: src/routes/404.tsx:17
msgid "Go home"
msgstr "Ga naar home"

#: src/routes/GlobalAnalysis.tsx:47
#~ msgid "Great! Your documents are now being uploaded. While the documents are being processed, can you tell me what this analysis is about?"
#~ msgstr "Geweldig! Uw documenten worden nu geüpload. Terwijl de documenten worden verwerkt, kunt u mij vertellen waar deze analyse over gaat?"

#: src/routes/project/ProjectsHome.tsx:173
msgid "Grid view"
msgstr "Rasterweergave"

#: src/routes/GlobalAnalysis.tsx:41
#~ msgid "Hello, I will be your research assistant today. To get started please upload the documents you want to analyse."
#~ msgstr "Hallo, ik ben vandaag je onderzoeksassistent. Om te beginnen upload je de documenten die je wilt analyseren."

#. placeholder {0}: user.first_name
#: src/components/layout/Header.tsx:135
msgid "Hi, {0}"
msgstr "Hallo, {0}"

#: src/routes/participant/ParticipantLogin.tsx:134
#~ msgid "Hi, Thanks for sharing!"
#~ msgstr "Hi, Fijn dat je meedoet!"

#: src/routes/project/conversation/ProjectConversationAnalysis.tsx:50
msgid "Hide all"
msgstr "Verbergen alles"

#: src/routes/project/conversation/ProjectConversationAnalysis.tsx:70
msgid "Hide all insights"
msgstr "Verbergen alles"

#: src/components/conversation/ConversationAccordion.tsx:478
msgid "Hide Conversations Without Content"
msgstr "Verbergen gesprekken zonder inhoud"

#: src/routes/project/ProjectsHome.tsx:134
msgid "Home"
msgstr "Home"

#: src/components/project/ProjectBasicEdit.tsx:139
msgid ""
"How would you describe to a colleague what are you trying to accomplish with this project?\n"
"* What is the north star goal or key metric\n"
"* What does success look like"
msgstr ""
"Hoe zou je een collega uitleggen wat je probeert te bereiken met dit project?\n"
"* Wat is de noordsterdoel of belangrijkste maatstaf\n"
"* Wat ziet eruit als succes"

#: src/routes/project/library/ProjectLibrary.tsx:248
msgid "In order to better navigate through the quotes, create additional views. The quotes will then be clustered based on your view."
msgstr "Om beter door de quotes te navigeren, maak aanvullende views aan. De quotes worden dan op basis van uw view geclusterd."

#: src/routes/project/ProjectOverview.tsx:304
#~ msgid "Inactive"
#~ msgstr "Inactief"

#: src/routes/project/report/ProjectReportRoute.tsx:238
msgid "Include portal link in report"
msgstr "Link naar portal in rapport opnemen"

#: src/routes/project/conversation/ProjectConversationTranscript.tsx:222
#~ msgid "Include timestamps"
#~ msgstr "Inclusief tijdstempels"

#: src/components/Message.tsx:212
#~ msgid "Input global context"
#~ msgstr "Voer algemene context in"

#: src/routes/project/library/ProjectLibraryInsight.tsx:38
msgid "Insight Library"
msgstr "Inzichtenbibliotheek"

#: src/routes/project/library/ProjectLibraryInsight.tsx:43
msgid "Insight not found"
msgstr "Inzicht niet gevonden"

#: src/routes/project/conversation/ProjectConversationAnalysis.tsx:51
msgid "insights"
msgstr "inzichten"

#: src/routes/project/library/ProjectLibraryInsight.tsx:71
#: src/routes/project/conversation/ProjectConversationAnalysis.tsx:42
msgid "Insights"
msgstr "Inzichten"

#: src/routes/auth/PasswordReset.tsx:35
msgid "Invalid code. Please request a new one."
msgstr "Ongeldige code. Vraag een nieuwe aan."

#: src/routes/auth/Login.tsx:121
msgid "Invalid credentials."
msgstr "Ongeldige inloggegevens."

#: src/routes/auth/VerifyEmail.tsx:18
msgid "Invalid token. Please try again."
msgstr "Ongeldig token. Probeer het opnieuw."

#: src/routes/project/ProjectOverview.tsx:271
#~ msgid "Invite Link"
#~ msgstr "Deelnemingslink"

#: src/routes/participant/Login.tsx:128
#~ msgid "Join"
#~ msgstr "Aansluiten"

#. placeholder {0}: project?.default_conversation_title
#: src/components/project/ProjectQRCode.tsx:95
msgid "Join {0} on Dembrane"
msgstr "Aansluiten {0} op Dembrane"

#: src/components/common/DembraneLoadingSpinner/index.tsx:26
msgid "Just a moment"
msgstr "Gewoon een momentje"

#: src/components/project/ProjectPortalEditor.tsx:257
msgid "Language"
msgstr "Taal"

#: src/routes/auth/Register.tsx:82
#: src/routes/auth/Register.tsx:84
msgid "Last Name"
msgstr "Achternaam"

#. placeholder {0}: formatRelative(lastSavedAt, new Date())
#. placeholder {0}: formatDistance(new Date(savedAt), new Date(), { addSuffix: true })
#: src/components/form/UnsavedChanges.tsx:18
#: src/components/form/SaveStatus.tsx:62
msgid "Last saved {0}"
msgstr "Laatst opgeslagen {0}"

#: src/routes/project/library/ProjectLibraryView.tsx:32
#: src/routes/project/library/ProjectLibraryAspect.tsx:63
#: src/routes/project/library/ProjectLibrary.tsx:150
#: src/components/project/ProjectSidebar.tsx:113
msgid "Library"
msgstr "Bibliotheek"

#: src/routes/project/library/ProjectLibrary.tsx:169
msgid "Library creation is in progress"
msgstr "Bibliotheek wordt aangemaakt"

#: src/routes/project/library/ProjectLibrary.tsx:173
msgid "Library is currently being processed"
msgstr "Bibliotheek wordt momenteel verwerkt"

#: src/components/chat/ChatTemplatesMenu.tsx:68
msgid "LinkedIn Post (Experimental)"
msgstr "LinkedIn Post (Experimenteel)"

#: src/components/project/ProjectPortalEditor.tsx:595
msgid "Live Preview"
msgstr "Live Voorbeeld"

#: src/components/common/DembraneLoadingSpinner/index.tsx:23
msgid "Loading"
msgstr "Bezig met laden"

#: src/components/conversation/ConversationAccordion.tsx:81
msgid "Loading..."
msgstr "Bezig met laden..."

#: src/routes/auth/Login.tsx:173
msgid "Login"
msgstr "Inloggen"

#: src/routes/auth/Login.tsx:60
msgid "Login | Dembrane"
msgstr "Inloggen | Dembrane"

#: src/routes/auth/Register.tsx:124
msgid "Login as an existing user"
msgstr "Inloggen als bestaande gebruiker"

#: src/components/layout/Header.tsx:155
msgid "Logout"
msgstr "Uitloggen"

#: src/components/chat/ChatTemplatesMenu.tsx:53
msgid "Meeting Notes"
msgstr "Vergaderingenotes"

#. placeholder {0}: capitalize(m.role)
#. placeholder {1}: Math.ceil(m.token_usage * 100)
#: src/components/chat/ChatContextProgress.tsx:64
msgid "Messages from {0} - {1}%"
msgstr "Berichten van {0} - {1}%"

#: src/routes/participant/ParticipantConversation.tsx:168
msgid "Microphone access is still denied. Please check your settings and try again."
msgstr "Toegang tot de microfoon wordt nog steeds geweigerd. Controleer uw instellingen en probeer het opnieuw."

#: src/components/conversation/MoveConversationButton.tsx:211
#: src/components/conversation/ConversationAccordion.tsx:288
msgid "Move"
msgstr "Verplaatsen"

#: src/components/conversation/MoveConversationButton.tsx:134
#: src/components/conversation/ConversationAccordion.tsx:209
msgid "Move Conversation"
msgstr "Verplaats gesprek"

#: src/components/conversation/MoveConversationButton.tsx:127
msgid "Move to Another Project"
msgstr "Verplaats naar een ander project"

#: src/components/conversation/ConversationAccordion.tsx:206
msgid "Move to Project"
msgstr "Verplaats naar project"

#: src/components/project/ProjectBasicEdit.tsx:115
#: src/components/conversation/ConversationEdit.tsx:126
msgid "Name"
msgstr "Naam"

#: src/components/conversation/ConversationAccordion.tsx:372
msgid "Name A-Z"
msgstr "Naam A-Z"

#: src/components/conversation/ConversationAccordion.tsx:373
msgid "Name Z-A"
msgstr "Naam Z-A"

#: src/components/project/ProjectAnalysisRunStatus.tsx:64
msgid "New conversations have been added since the library was generated. Regenerate the library to process them."
msgstr "Er zijn nieuwe gesprekken toegevoegd sinds de bibliotheek is gegenereerd. Genereer de bibliotheek opnieuw om ze te verwerken."

#: src/routes/auth/PasswordReset.tsx:57
#: src/routes/auth/PasswordReset.tsx:60
msgid "New Password"
msgstr "Nieuw wachtwoord"

#: src/routes/project/ProjectsHome.tsx:103
#: src/routes/auth/Login.tsx:94
msgid "New Project"
msgstr "Nieuw project"

#: src/components/conversation/ConversationAccordion.tsx:370
msgid "Newest First"
msgstr "Nieuwste eerst"

#: src/components/participant/ParticipantOnboardingCards.tsx:270
msgid "Next"
msgstr "Volgende"

#: src/components/chat/ChatAccordion.tsx:133
msgid "No chats found. Start a chat using the \"Ask\" button."
msgstr "Geen chats gevonden. Start een chat met behulp van de \"Vraag\" knop."

#: src/routes/project/library/ProjectLibrary.tsx:171
msgid "No conversations available to create library"
msgstr "Geen gesprekken beschikbaar om bibliotheek te maken"

#: src/routes/project/library/ProjectLibrary.tsx:208
msgid "No conversations available to create library. Please add some conversations to get started."
msgstr "Geen gesprekken beschikbaar om bibliotheek te maken. Voeg enkele gesprekken toe om te beginnen."

#: src/components/conversation/ConversationAccordion.tsx:520
msgid "No conversations found. Start a conversation using the participation invite link from the <0><1>project overview.</1></0>"
msgstr "Geen gesprekken gevonden. Start een gesprek met behulp van de deelname-uitnodigingslink uit het <0><1>projectoverzicht.</1></0>"

#: src/components/Documents.tsx:260
#~ msgid "No documents uploaded yet"
#~ msgstr "Nog geen documenten geüpload"

#: src/routes/project/conversation/ProjectConversationAnalysis.tsx:78
msgid "No insights available. Generate insights for this conversation by visiting<0><1> the project library.</1></0>"
msgstr "Geen inzichten beschikbaar. Genereer inzichten voor dit gesprek door naar <0><1>de projectbibliotheek.</1></0> te gaan."

#: src/components/project/ProjectTranscriptSettings.tsx:143
#~ msgid "No key terms or proper nouns have been added yet. Add them using the input above to improve transcript accuracy."
#~ msgstr "Er zijn nog geen sleuteltermen of eigennamen toegevoegd. Voeg ze toe met behulp van de invoer boven aan om de nauwkeurigheid van het transcript te verbeteren."

#. placeholder {0}: search && `with "${search}"`
#: src/components/conversation/MoveConversationButton.tsx:152
msgid "No projects found {0}"
msgstr "Geen projecten gevonden {0}"

#: src/routes/project/ProjectsHome.tsx:217
msgid "No projects found for search term"
msgstr "Geen projecten gevonden voor de zoekterm"

#: src/routes/project/conversation/ProjectConversationAnalysis.tsx:124
msgid "No quotes available. Generate quotes for this conversation by visiting"
msgstr "Geen quotes beschikbaar. Genereer quotes voor dit gesprek door naar"

#: src/routes/project/conversation/ProjectConversationAnalysis.tsx:138
#~ msgid "No quotes available. Generate quotes for this conversation by visiting<0><1> the project library.</1></0>"
#~ msgstr "Geen quotes beschikbaar. Genereer quotes voor dit gesprek door naar <0><1>de projectbibliotheek.</1></0> te gaan."

#: src/components/report/ReportRenderer.tsx:112
msgid "No report found"
msgstr "Geen rapport gevonden"

#: src/components/resource/ResourceAccordion.tsx:38
msgid "No resources found."
msgstr "Geen bronnen gevonden."

#: src/components/layout/ProjectSidebar.tsx:285
#~ msgid "No resources found. Add resources using the button above."
#~ msgstr "Geen bronnen gevonden. Voeg bronnen toe met behulp van de knop boven aan."

#: src/components/conversation/ConversationEdit.tsx:172
#~ msgid "No tags found"
#~ msgstr "Geen trefwoorden gevonden"

#: src/components/project/ProjectTagsInput.tsx:245
msgid "No tags have been added to this project yet. Add a tag using the text input above to get started."
msgstr "Er zijn nog geen trefwoorden toegevoegd aan dit project. Voeg een trefwoord toe met behulp van de tekstinvoer boven aan om te beginnen."

#: src/routes/project/conversation/ProjectConversationTranscript.tsx:200
msgid "No Transcript Available"
msgstr "Geen transcript beschikbaar"

#: src/routes/project/conversation/ProjectConversationTranscript.tsx:242
#~ msgid "No transcript available for this conversation."
#~ msgstr "Er is geen transcript beschikbaar voor dit gesprek."

#: src/routes/project/conversation/ProjectConversationTranscript.tsx:203
msgid "No transcript exists for this conversation yet. Please check back later."
msgstr "Er is nog geen transcript beschikbaar voor dit gesprek. Controleer later opnieuw."

#: src/components/project/ProjectPortalEditor.tsx:332
msgid "No tutorial (only Privacy statements)"
msgstr "Geen tutorial (alleen Privacyverklaring)"

#: src/components/conversation/ConversationAccordion.tsx:371
msgid "Oldest First"
msgstr "Oudste eerst"

#: src/components/conversation/OngoingConversationsSummaryCard.tsx:54
msgid "Ongoing Conversations"
msgstr "Actieve Gesprekken"

#: src/routes/participant/ParticipantConversation.tsx:239
msgid "Oops! It looks like microphone access was denied. No worries, though! We've got a handy troubleshooting guide for you. Feel free to check it out. Once you've resolved the issue, come back and visit this page again to check if your microphone is ready."
msgstr "Oeps! Het lijkt erop dat toegang tot de microfoon geweigerd is. Geen zorgen, we hebben een handige probleemoplossingsgids voor je. Voel je vrij om deze te bekijken. Zodra je het probleem hebt opgelost, kom dan terug naar deze pagina om te controleren of je microfoon klaar is voor gebruik."

#: src/components/project/ProjectCard.tsx:51
#: src/components/aspect/AspectCard.tsx:45
msgid "Open"
msgstr "Openen"

#: src/components/Documents.tsx:126
#~ msgid "Open Document Chat ✨"
#~ msgstr "Open Document Chat ✨"

#: src/components/layout/Header.tsx:150
#~ msgid "Open Documentation"
#~ msgstr "Open documentatie"

#: src/components/conversation/OpenForParticipationSummaryCard.tsx:32
msgid "Open for Participation?"
msgstr "Open voor deelneming?"

#: src/routes/participant/ParticipantConversation.tsx:256
msgid "Open troubleshooting guide"
msgstr "Open de probleemoplossingsgids"

#: src/components/Documents.tsx:233
#~ msgid "Original filename"
#~ msgstr "Originele bestandsnaam"

#: src/components/layout/ProjectResourceLayout.tsx:45
#: src/components/layout/ProjectConversationLayout.tsx:25
msgid "Overview"
msgstr "Overzicht"

#: src/components/project/ProjectPortalEditor.tsx:35
#~ msgid "Page"
#~ msgstr "Pagina"

<<<<<<< HEAD
#: src/components/project/ProjectPortalEditor.tsx:461
=======
#: src/components/project/ProjectPortalEditor.tsx:381
>>>>>>> 7aa6579a
msgid "Page Content"
msgstr "Pagina inhoud"

#: src/routes/404.tsx:14
msgid "Page not found"
msgstr "Pagina niet gevonden"

<<<<<<< HEAD
#: src/components/project/ProjectPortalEditor.tsx:438
=======
#: src/components/project/ProjectPortalEditor.tsx:358
>>>>>>> 7aa6579a
msgid "Page Title"
msgstr "Pagina titel"

#: src/components/participant/ParticipantInitiateForm.tsx:45
msgid "Participant"
msgstr "Deelnemer"

#: src/components/project/ProjectTagsInput.tsx:223
msgid "Participants will be able to select tags when creating conversations"
msgstr "Deelnemers kunnen trefwoorden selecteren wanneer ze een gesprek starten"

#: src/routes/project/ProjectOverview.tsx:189
#: src/routes/project/ProjectOverview.tsx:199
#~ msgid "Participation"
#~ msgstr "Deelneming"

#: src/routes/auth/Register.tsx:97
#: src/routes/auth/Register.tsx:100
#: src/routes/auth/Login.tsx:159
#: src/routes/auth/Login.tsx:162
msgid "Password"
msgstr "Wachtwoord"

#: src/routes/project/report/ProjectReportRoute.tsx:257
msgid "Password protect portal (request feature)"
msgstr "Portal met wachtwoord beveiligen (aanvraag functie)"

#: src/routes/auth/Register.tsx:37
#: src/routes/auth/PasswordReset.tsx:30
msgid "Passwords do not match"
msgstr "Wachtwoorden komen niet overeen"

#: src/routes/participant/ParticipantConversation.tsx:452
msgid "Pause"
msgstr "Pauze"

#: src/routes/participant/ParticipantReport.tsx:59
msgid "Please check back later or contact the project owner for more information."
msgstr "Controleer later of contacteer de eigenaar van het project voor meer informatie."

#: src/components/form/SaveStatus.tsx:39
msgid "Please check your inputs for errors."
msgstr "Controleer uw invoer voor fouten."

#: src/routes/participant/ParticipantConversation.tsx:775
#~ msgid "Please do not close your browser"
#~ msgstr "Sluit uw browser alstublieft niet"

#: src/components/project/ProjectQRCode.tsx:125
msgid "Please enable participation to enable sharing"
msgstr "Schakel deelneming in om delen mogelijk te maken"

#: src/components/Message.tsx:449
#~ msgid "Please enter a message"
#~ msgstr "Voer een bericht in"

#: src/routes/auth/Login.tsx:142
msgid "Please login to continue."
msgstr "Log in om door te gaan."

#: src/components/chat/ChatTemplatesMenu.tsx:21
#~ msgid "Please provide a concise summary of the following provided in the context."
#~ msgstr "Geef een korte samenvatting van het volgende dat in de context is verstrekt."

#: src/components/participant/ParticipantBody.tsx:122
msgid "Please record your response by clicking the \"Start Recording\" button below. You may also choose to respond in text by clicking the text icon."
msgstr "Neem uw antwoord op door op de knop \"Opname starten\" hieronder te klikken. U kunt er ook voor kiezen om in tekst te reageren door op het teksticoon te klikken."

#: src/components/report/CreateReportForm.tsx:64
msgid "Please select a language for your report"
msgstr "Kies een taal voor je rapport"

#: src/components/report/UpdateReportModalButton.tsx:98
msgid "Please select a language for your updated report"
msgstr "Kies een taal voor je bijgewerkte rapport"

#: src/routes/participant/ParticipantConversation.tsx:184
msgid "Please wait {timeStr} before requesting another echo."
msgstr ""

#: src/routes/participant/ParticipantConversation.tsx:855
#~ msgid "Please wait {timeStr} before requesting another reply."
#~ msgstr "Wacht {timeStr} voordat u een ander antwoord aanvraagt."

#: src/components/report/CreateReportForm.tsx:34
msgid "Please wait while we generate your report. You will automatically be redirected to the report page."
msgstr "Wacht aub terwijl we je rapport genereren. Je wordt automatisch doorgestuurd naar de rapportpagina."

#: src/components/report/UpdateReportModalButton.tsx:73
msgid "Please wait while we update your report. You will automatically be redirected to the report page."
msgstr "Wacht aub terwijl we je rapport bijwerken. Je wordt automatisch doorgestuurd naar de rapportpagina."

#: src/routes/auth/VerifyEmail.tsx:45
msgid "Please wait while we verify your email address."
msgstr "Wacht aub terwijl we uw e-mailadres verifiëren."

<<<<<<< HEAD
#: src/components/project/ProjectPortalEditor.tsx:428
=======
#: src/components/project/ProjectPortalEditor.tsx:348
>>>>>>> 7aa6579a
msgid "Portal Content"
msgstr "Portal inhoud"

#: src/components/project/ProjectPortalEditor.tsx:212
#: src/components/layout/ProjectOverviewLayout.tsx:33
msgid "Portal Editor"
msgstr "Portal Editor"

#: src/components/project/ProjectSidebar.tsx:135
msgid "Powered by"
msgstr "Gemaakt met ❤️ door"

#: src/components/common/DembraneLoadingSpinner/index.tsx:24
msgid "Preparing your experience"
msgstr "Uw ervaring voorbereiden"

#: src/routes/project/report/ProjectReportRoute.tsx:193
msgid "Print this report"
msgstr "Dit rapport afdrukken"

#: src/components/layout/Footer.tsx:9
msgid "Privacy Statements"
msgstr "Privacy verklaring"

#: src/routes/project/conversation/ProjectConversationTranscript.tsx:211
msgid "Processing Transcript"
msgstr "Transcript wordt verwerkt"

#: src/components/report/UpdateReportModalButton.tsx:72
#: src/components/report/CreateReportForm.tsx:33
msgid "Processing your report..."
msgstr "Rapport wordt verwerkt..."

#: src/components/report/ReportTimeline.tsx:296
msgid "Project Created"
msgstr "Project aangemaakt"

#: src/components/layout/ProjectLibraryLayout.tsx:6
msgid "Project Library | Dembrane"
msgstr "Inzichtenbibliotheek | Dembrane"

#: src/components/project/ProjectBasicEdit.tsx:25
msgid "Project name must be at least 4 characters long"
msgstr "Projectnaam moet minstens 4 tekens lang zijn"

#: src/components/project/ProjectSidebar.tsx:75
#~ msgid "Project Overview"
#~ msgstr "Project Overzicht"

#: src/components/layout/ProjectOverviewLayout.tsx:15
msgid "Project Overview | Dembrane"
msgstr "Project Overzicht | Dembrane"

#: src/components/project/ProjectSidebar.tsx:80
#~ msgid "Project Overview and Edit"
#~ msgstr "Project Overzicht en Bewerken"

#: src/components/layout/ProjectOverviewLayout.tsx:34
msgid "Project Settings"
msgstr "Project Instellingen"

#: src/routes/project/ProjectsHome.tsx:154
msgid "Projects"
msgstr "Projecten"

#: src/routes/project/ProjectsHome.tsx:48
msgid "Projects | Dembrane"
msgstr "Projecten | Dembrane"

#: src/components/project/ProjectSidebar.tsx:54
msgid "Projects Home"
msgstr "Projecten Home"

#: src/components/project/ProjectTranscriptSettings.tsx:79
#~ msgid "Provide specific context to improve transcript quality and accuracy. This may include key terms, specific instructions, or other relevant information."
#~ msgstr "Geef specifieke context om de kwaliteit en nauwkeurigheid van de transcriptie te verbeteren. Dit kan bestaan uit belangrijke termen, specifieke instructies of andere relevante informatie."

#: src/routes/project/report/ProjectReportRoute.tsx:214
msgid "Publish"
msgstr "Publiceren"

#: src/routes/project/report/ProjectReportRoute.tsx:214
msgid "Published"
msgstr "Gepubliceerd"

#: src/routes/project/library/ProjectLibraryInsight.tsx:96
#: src/routes/project/library/ProjectLibraryAspect.tsx:104
#: src/routes/project/conversation/ProjectConversationAnalysis.tsx:105
msgid "Quotes"
msgstr "Quotes"

#: src/routes/participant/ParticipantLogin.tsx:148
#~ msgid "Ready!"
#~ msgstr "Klaar om te beginnen"

#: src/routes/participant/ParticipantConversation.tsx:369
msgid "Record"
msgstr ""

#: src/routes/participant/ParticipantPostConversation.tsx:57
msgid "Record another conversation"
msgstr "Neem nog een gesprek op"

#: src/components/project/ProjectPortalEditor.tsx:603
msgid "Refresh"
msgstr "Vernieuwen"

#: src/routes/project/library/ProjectLibrary.tsx:163
msgid "Regenerate Library"
msgstr "Bibliotheek opnieuw genereren"

#: src/routes/project/conversation/ProjectConversationOverview.tsx:62
msgid "Regenerate Summary"
msgstr "Samenvatting opnieuw genereren"

#: src/routes/auth/Register.tsx:22
msgid "Register | Dembrane"
msgstr "Registreer | Dembrane"

#: src/routes/auth/Login.tsx:182
msgid "Register as a new user"
msgstr "Registreer als nieuwe gebruiker"

#: src/routes/project/library/ProjectLibrary.tsx:289
msgid "Relevance"
msgstr "Relevantie"

#: src/components/conversation/ConversationAccordion.tsx:111
msgid "Remove from this chat"
msgstr "Verwijder van dit gesprek"

#: src/components/chat/ChatAccordion.tsx:60
msgid "Rename"
msgstr "Naam wijzigen"

<<<<<<< HEAD
#: src/components/project/ProjectPortalEditor.tsx:405
msgid "Reply Prompt"
msgstr ""
=======
#: src/components/project/ProjectBasicEdit.tsx:199
msgid "Reply Prompt"
msgstr "Reactie prompt"
>>>>>>> 7aa6579a

#: src/routes/project/report/ProjectReportRoute.tsx:61
#: src/components/report/ReportRenderer.tsx:72
#: src/components/report/ReportModalNavigationButton.tsx:53
msgid "Report"
msgstr "Rapport"

#: src/components/layout/Header.tsx:71
msgid "Report an issue"
msgstr "Rapporteer een probleem"

#. placeholder {0}: formatDateForAxis(new Date(data.allReports[0]?.createdAt!).getTime())
#: src/components/report/ReportTimeline.tsx:306
msgid "Report Created - {0}"
msgstr "Rapport aangemaakt - {0}"

#: src/routes/project/report/ProjectReportRoute.tsx:138
msgid "Report generation is currently in beta and limited to projects with fewer than 10 hours of recording."
msgstr "Rapport generatie is momenteel in beta en beperkt tot projecten met minder dan 10 uur opname."

#. placeholder {0}: formatDateForAxis(new Date(r.createdAt!).getTime())
#: src/components/report/ReportTimeline.tsx:319
msgid "Report Updated - {0}"
msgstr "Rapport bijgewerkt - {0}"

#: src/routes/auth/RequestPasswordReset.tsx:23
msgid "Request Password Reset"
msgstr "Wachtwoord reset aanvragen"

#: src/routes/auth/RequestPasswordReset.tsx:9
msgid "Request Password Reset | Dembrane"
msgstr "Wachtwoord reset aanvragen | Dembrane"

#: src/routes/auth/PasswordReset.tsx:50
#: src/routes/auth/PasswordReset.tsx:75
msgid "Reset Password"
msgstr "Wachtwoord resetten"

#: src/routes/auth/PasswordReset.tsx:18
msgid "Reset Password | Dembrane"
msgstr "Wachtwoord resetten | Dembrane"

#: src/components/resource/ResourceAccordion.tsx:21
msgid "Resources"
msgstr "Bronnen"

#: src/routes/participant/ParticipantConversation.tsx:442
msgid "Resume"
msgstr "Hervatten"

#: src/routes/project/chat/ProjectChatRoute.tsx:317
msgid "Retry"
msgstr "Opnieuw proberen"

#: src/routes/project/resource/ProjectResourceOverview.tsx:144
msgid "Save"
msgstr "Opslaan"

#: src/components/form/SaveStatus.tsx:31
msgid "Save Error!"
msgstr "Opslaan fout!"

#: src/components/form/SaveStatus.tsx:47
msgid "Saving..."
msgstr "Opslaan..."

#: src/components/common/ScrollToBottom.tsx:25
msgid "Scroll to bottom"
msgstr ""

#: src/components/conversation/MoveConversationButton.tsx:139
msgid "Search"
msgstr "Zoeken"

#: src/components/conversation/ConversationAccordion.tsx:453
msgid "Search conversations"
msgstr "Zoek gesprekken"

#: src/routes/project/ProjectsHome.tsx:207
msgid "Search projects"
msgstr "Zoek projecten"

#: src/components/conversation/ConversationAccordion.tsx:219
msgid "Search Projects"
msgstr "Zoek projecten"

#: src/components/conversation/MoveConversationButton.tsx:140
#: src/components/conversation/ConversationAccordion.tsx:223
msgid "Search projects..."
msgstr "Zoek projecten..."

#: src/components/conversation/ConversationAccordion.tsx:243
msgid "Select Project"
msgstr "Selecteer Project"

#: src/components/Layout.tsx:26
#: src/routes/SelectSession.tsx:95
#~ msgid "Select Session"
#~ msgstr "Selecteer Sessie"

#: src/components/project/ProjectPortalEditor.tsx:325
msgid "Select the instructions that will be shown to participants when they start a conversation"
msgstr "Selecteer de instructies die worden getoond aan deelnemers wanneer ze een gesprek starten"

#: src/components/project/ProjectPortalEditor.tsx:313
msgid "Select tutorial"
msgstr "Selecteer tutorial"

#: src/routes/participant/Login.tsx:188
#~ msgid "Select your group"
#~ msgstr "Selecteer je groep"

#: src/routes/project/chat/ProjectChatRoute.tsx:385
msgid "Send"
msgstr "Verzenden"

#: src/components/view/DummyViews.tsx:27
msgid "Sentiment"
msgstr "Gevoel"

#: src/components/participant/ParticipantInitiateForm.tsx:90
msgid "Session Name"
msgstr "Sessienaam"

#: src/routes/auth/Login.tsx:91
msgid "Setting up your first project"
msgstr "Installeer je eerste project"

#: src/components/layout/Header.tsx:105
#~ msgid "Settings"
#~ msgstr "Instellingen"

#: src/components/project/ProjectQRCode.tsx:100
msgid "Share"
msgstr "Delen"

#: src/routes/project/report/ProjectReportRoute.tsx:164
msgid "Share this report"
msgstr "Dit rapport delen"

#: src/components/report/ReportRenderer.tsx:29
msgid "Share your voice"
msgstr "Deel je stem"

#: src/components/report/ReportRenderer.tsx:33
msgid "Share your voice by scanning the QR code below."
msgstr "Deel je stem door het QR-code hieronder te scannen."

#: src/routes/project/conversation/ProjectConversationAnalysis.tsx:50
msgid "Show all"
msgstr "Toon alles"

#: src/routes/project/conversation/ProjectConversationTranscript.tsx:163
msgid "Show audio player"
msgstr "Toon audiospeler"

#: src/routes/project/report/ProjectReportRoute.tsx:252
msgid "Show timeline in report (request feature)"
msgstr "Toon tijdlijn in rapport (aanvraag functie)"

#: src/routes/auth/Login.tsx:193
msgid "Sign in with Google"
msgstr "Inloggen met Google"

#: src/routes/auth/Login.tsx:114
#: src/components/participant/ParticipantInitiateForm.tsx:77
#: src/components/conversation/ConversationEdit.tsx:109
msgid "Something went wrong"
msgstr "Er ging iets mis"

#. placeholder {0}: files[0].errors[0].message
#: src/components/dropzone/UploadResourceDropzone.tsx:28
#: src/components/dropzone/UploadConversationDropzone.tsx:41
msgid "Something went wrong while uploading the file: {0}"
msgstr "Er ging iets mis tijdens het uploaden van het bestand: {0}"

#: src/routes/participant/ParticipantConversation.tsx:842
#~ msgid "Something went wrong. Please try again."
#~ msgstr "Er is iets misgegaan. Probeer het alstublieft opnieuw."

#: src/components/conversation/ConversationAccordion.tsx:489
msgid "Sort"
msgstr "Sorteer"

#: src/components/project/ProjectPortalEditor.tsx:267
msgid "Spanish"
msgstr "Spaans"

#: src/components/conversation/ConversationChunkAudioTranscript.tsx:23
msgid "Speaker"
msgstr "Spreker"

#: src/components/project/ProjectPortalEditor.tsx:97
msgid "Specific Context"
msgstr "Specifieke context"

#: src/routes/participant/ParticipantConversation.tsx:1018
#~ msgid "Start Recording"
#~ msgstr "Opname starten"

#: src/routes/project/chat/ProjectChatRoute.tsx:287
#: src/routes/participant/ParticipantConversation.tsx:497
msgid "Stop"
msgstr "Stop"

#: src/routes/participant/ParticipantConversation.tsx:599
#: src/routes/auth/RequestPasswordReset.tsx:41
msgid "Submit"
msgstr "Stuur in"

#: src/components/chat/ChatTemplatesMenu.tsx:23
msgid "Summarize"
msgstr "Samenvatten"

#: src/routes/project/conversation/ProjectConversationOverview.tsx:47
msgid "Summary"
msgstr "Samenvatting"

#: src/routes/project/conversation/ProjectConversationOverview.tsx:78
msgid "Summary not available yet"
msgstr "Samenvatting nog niet beschikbaar"

#: src/components/project/ProjectTagsInput.tsx:219
#: src/components/participant/ParticipantInitiateForm.tsx:100
msgid "Tags"
msgstr "Trefwoorden"

#: src/components/chat/ChatTemplatesMenu.tsx:106
#: src/components/chat/ChatTemplatesMenu.tsx:111
msgid "Templates"
msgstr "Sjablonen"

#: src/routes/participant/ParticipantPostConversation.tsx:44
msgid "Thank you for participating!"
msgstr "Dank je wel voor je deelname!"

#: src/components/project/ProjectPortalEditor.tsx:47
#~ msgid "Thank You Page"
#~ msgstr "Bedankt Pagina"

<<<<<<< HEAD
#: src/components/project/ProjectPortalEditor.tsx:491
=======
#: src/components/project/ProjectPortalEditor.tsx:411
>>>>>>> 7aa6579a
msgid "Thank You Page Content"
msgstr "Bedankt pagina inhoud"

#: src/components/Message.tsx:242
#~ msgid "Thank you! In the meantime, click individual documents to add context to each file that I will take into account for further analysis."
#~ msgstr "Bedankt! Klik ondertussen op individuele documenten om context toe te voegen aan elk bestand dat ik zal meenemen voor verdere analyse."

#: src/components/project/ProjectPortalEditor.tsx:191
#~ msgid "The Portal is the website that loads when participants scan the QR code."
#~ msgstr "De Portal is de website die wordt geladen wanneer deelnemers het QR-code scannen."

#: src/routes/project/conversation/ProjectConversationAnalysis.tsx:131
msgid "the project library."
msgstr "de projectbibliotheek."

#: src/routes/project/conversation/ProjectConversationTranscript.tsx:214
msgid "The transcript for this conversation is being processed. Please check back later."
msgstr "Het transcript voor dit gesprek wordt verwerkt. Controleer later opnieuw."

#: src/components/report/CreateReportForm.tsx:47
msgid "There was an error creating your report. Please try again or contact support."
msgstr "Er is een fout opgetreden bij het maken van uw rapport. Probeer het alstublieft opnieuw of neem contact op met de ondersteuning."

#: src/routes/project/report/ProjectReportRoute.tsx:145
msgid "There was an error generating your report. In the meantime, you can analyze all your data using the library or select specific conversations to chat with."
msgstr "Er is een fout opgetreden bij het genereren van uw rapport. In de tijd, kunt u alle uw gegevens analyseren met de bibliotheek of selecteer specifieke gesprekken om te praten."

#: src/components/report/UpdateReportModalButton.tsx:82
msgid "There was an error updating your report. Please try again or contact support."
msgstr "Er is een fout opgetreden bij het bijwerken van uw rapport. Probeer het alstublieft opnieuw of neem contact op met de ondersteuning."

#: src/routes/auth/VerifyEmail.tsx:59
msgid "There was an error verifying your email. Please try again."
msgstr "Er is een fout opgetreden bij het verifiëren van uw e-mail. Probeer het alstublieft opnieuw."

#: src/components/chat/ChatTemplatesMenu.tsx:112
msgid "These are some helpful preset templates to get you started."
msgstr "Dit zijn enkele nuttige voorbeeld sjablonen om u te helpen."

#: src/components/view/DummyViews.tsx:8
msgid "These are your default view templates. Once you create your library these will be your first two views."
msgstr "Dit zijn uw standaard weergave sjablonen. Zodra u uw bibliotheek hebt gemaakt, zullen deze uw eerste twee weergaven zijn."

#: src/routes/participant/ParticipantConversation.tsx:302
msgid "Thinking..."
msgstr ""

#: src/components/project/ProjectPortalEditor.tsx:607
msgid "This is a live preview of the participant's portal. You will need to refresh the page to see the latest changes."
msgstr "Dit is een live voorbeeld van het portaal van de deelnemer. U moet de pagina vernieuwen om de meest recente wijzigingen te bekijken."

#: src/routes/participant/ParticipantLogin.tsx:138
#~ msgid "This is a very simple tool where you can record conversations or stories to make your voice heard."
#~ msgstr "Met deze tool kan je gesprekken of verhalen opnemen om je stem te laten horen."

#: src/routes/project/library/ProjectLibrary.tsx:312
#~ msgid "This is your project library. Currently, {0} conversations are waiting to be processed."
#~ msgstr "Dit is uw projectbibliotheek. Momenteel zijn {0} gesprekken in behandeling om te worden verwerkt."

#. placeholder {0}: conversationsQuery.data?.length
#: src/routes/project/library/ProjectLibrary.tsx:220
msgid "This is your project library. Currently,{0} conversations are waiting to be processed."
msgstr "Dit is uw projectbibliotheek. Momenteel zijn {0} gesprekken in behandeling om te worden verwerkt."

#: src/components/project/ProjectPortalEditor.tsx:262
msgid "This language will be used for the Participant's Portal and transcription."
msgstr "Deze taal wordt gebruikt voor de Portal van de deelnemer en transcriptie."

#: src/components/project/ProjectPortalEditor.tsx:208
#~ msgid "This language will be used for the Participant's Portal and transcription. To change the language of this application, please use the language picker through the settings in the header."
#~ msgstr "Deze taal wordt gebruikt voor de Portal van de deelnemer en transcriptie. Om de taal van deze toepassing te wijzigen, gebruikt u de taalkiezer in de instellingen in de header."

#: src/components/project/ProjectBasicEdit.tsx:93
#~ msgid "This language will be used for the Participant's Portal, transcription and analysis. To change the language of this application, please use the language picker in the header user menu instead."
#~ msgstr "Deze taal wordt gebruikt voor de Portal van de deelnemer, transcriptie en analyse. Om de taal van deze toepassing te wijzigen, gebruikt u de taalkiezer in het gebruikersmenu in de header."

<<<<<<< HEAD
#: src/components/project/ProjectPortalEditor.tsx:501
msgid "This page is shown after the participant has completed the conversation."
msgstr "Deze pagina wordt getoond na het voltooien van het gesprek door de deelnemer."

#: src/components/project/ProjectPortalEditor.tsx:471
=======
#: src/components/project/ProjectPortalEditor.tsx:421
msgid "This page is shown after the participant has completed the conversation."
msgstr "Deze pagina wordt getoond na het voltooien van het gesprek door de deelnemer."

#: src/components/project/ProjectPortalEditor.tsx:391
>>>>>>> 7aa6579a
msgid "This page is shown to participants when they start a conversation after they successfully complete the tutorial."
msgstr "Deze pagina wordt getoond aan deelnemers wanneer ze een gesprek starten na het voltooien van de tutorial."

#: src/components/project/ProjectAnalysisRunStatus.tsx:73
msgid "This project library was generated on"
msgstr "Deze projectbibliotheek is op"

#: src/components/project/ProjectAnalysisRunStatus.tsx:106
#~ msgid "This project library was generated on {0}."
#~ msgstr "Deze projectbibliotheek is op {0} gemaakt."

<<<<<<< HEAD
#: src/components/project/ProjectPortalEditor.tsx:411
msgid "This prompt guides how the AI responds to participants. Customize it to shape the type of feedback or engagement you want to encourage."
msgstr ""
=======
#: src/components/project/ProjectBasicEdit.tsx:205
msgid "This prompt guides how the AI responds to participants. Customize it to shape the type of feedback or engagement you want to encourage."
msgstr "Deze prompt bepaalt hoe de AI reageert op deelnemers. Aanpassen om de soort feedback of betrokkenheid te bepalen die u wilt stimuleren."
>>>>>>> 7aa6579a

#: src/routes/participant/ParticipantReport.tsx:55
msgid "This report is not yet available. "
msgstr "Dit rapport is nog niet beschikbaar. "

#. placeholder {0}: views?.total ?? 0
#: src/routes/project/report/ProjectReportRoute.tsx:93
msgid "This report was opened by {0} people"
msgstr "Dit rapport werd geopend door {0} mensen"

#: src/routes/project/conversation/ProjectConversationOverview.tsx:43
#~ msgid "This summary is AI-generated and brief, for thorough analysis, use the Chat or Library."
#~ msgstr "Deze samenvatting is AI-gegenereerd en kort, voor een uitgebreide analyse, gebruik de Chat of Bibliotheek."

<<<<<<< HEAD
#: src/components/project/ProjectPortalEditor.tsx:449
=======
#: src/components/project/ProjectPortalEditor.tsx:369
>>>>>>> 7aa6579a
msgid "This title is shown to participants when they start a conversation"
msgstr "Deze titel wordt getoond aan deelnemers wanneer ze een gesprek starten"

#: src/components/chat/ChatTemplatesMenu.tsx:87
msgid "This will clear your current input. Are you sure?"
msgstr "Dit zal uw huidige invoer wissen. Weet u het zeker?"

#: src/routes/project/library/ProjectLibrary.tsx:298
msgid "Time Created"
msgstr "Tijd gemaakt"

#: src/components/project/ProjectBasicEdit.tsx:80
#~ msgid "Title"
#~ msgstr "Titel"

#: src/components/conversation/ConversationEdit.tsx:165
#~ msgid "To assign a new tag, please create it first in the project overview."
#~ msgstr "Om een nieuw trefwoord toe te wijzen, maak het eerst in het projectoverzicht."

#: src/components/view/DummyViews.tsx:17
#: src/components/view/CreateViewForm.tsx:100
msgid "Topics"
msgstr "Onderwerpen"

#: src/routes/project/conversation/ProjectConversationTranscript.tsx:127
#: src/components/layout/ProjectConversationLayout.tsx:26
msgid "Transcript"
msgstr "Transcript"

#: src/routes/participant/Login.tsx:101
#~ msgid "Transcript Name"
#~ msgstr "Naam afschrift"

#: src/components/project/ProjectTranscriptSettings.tsx:95
#~ msgid "Transcript Settings"
#~ msgstr "Transcriptie Instellingen"

#: src/components/chat/ChatTemplatesMenu.tsx:70
msgid ""
"Transform these transcripts into a LinkedIn post that cuts through the noise. Please:\n"
"\n"
"Extract the most compelling insights - skip anything that sounds like standard business advice\n"
"Write it like a seasoned leader who challenges conventional wisdom, not a motivational poster\n"
"Find one genuinely unexpected observation that would make even experienced professionals pause\n"
"Maintain intellectual depth while being refreshingly direct\n"
"Only use data points that actually challenge assumptions\n"
"Keep formatting clean and professional (minimal emojis, thoughtful spacing)\n"
"Strike a tone that suggests both deep expertise and real-world experience\n"
"\n"
"Note: If the content doesn't contain any substantive insights, please let me know we need stronger source material. I'm looking to contribute real value to the conversation, not add to the noise."
msgstr ""
"Transformeer deze transcripties in een LinkedIn-post die door de stof gaat. Neem de volgende punten in acht:\n"
"Neem de belangrijkste inzichten uit de transcripties\n"
"Schrijf het als een ervaren leider die conventionele kennis vervant, niet een motiveringsposter\n"
"Zoek een echt verrassende observatie die zelfs ervaren professionals zou moeten laten stilstaan\n"
"Blijf intellectueel diep terwijl je direct bent\n"
"Gebruik alleen feiten die echt verrassingen zijn\n"
"Hou de tekst netjes en professioneel (minimaal emojis, gedachte voor ruimte)\n"
"Stel een ton op die suggereert dat je zowel diep expertise als real-world ervaring hebt\n"
"\n"
"Opmerking: Als de inhoud geen substantiële inzichten bevat, laat het me weten dat we sterkere bronnen nodig hebben."

#: src/components/chat/ChatTemplatesMenu.tsx:25
msgid ""
"Transform this content into insights that actually matter. Please:\n"
"\n"
"Extract core ideas that challenge standard thinking\n"
"Write like someone who understands nuance, not a textbook\n"
"Focus on the non-obvious implications\n"
"Keep it sharp and substantive\n"
"Only highlight truly meaningful patterns\n"
"Structure for clarity and impact\n"
"Balance depth with accessibility\n"
"\n"
"Note: If the similarities/differences are too superficial, let me know we need more complex material to analyze."
msgstr ""
"Transformeer deze inhoud in inzichten die ertoe doen. Neem de volgende punten in acht:\n"
"Neem de belangrijkste inzichten uit de inhoud\n"
"Schrijf het als iemand die nuance begrijpt, niet een boek\n"
"Focus op de niet-evidente implicaties\n"
"Hou het scherp en substantieel\n"
"Highlight de echt belangrijke patronen\n"
"Structuur voor duidelijkheid en impact\n"
"Balans diepte met toegankelijkheid\n"
"\n"
"Opmerking: Als de inhoud geen substantiële inzichten bevat, laat het me weten dat we sterkere bronnen nodig hebben."

#: src/components/chat/ChatTemplatesMenu.tsx:55
msgid ""
"Transform this discussion into actionable intelligence. Please:\n"
"\n"
"Capture the strategic implications, not just talking points\n"
"Structure it like a thought leader's analysis, not minutes\n"
"Highlight decision points that challenge standard thinking\n"
"Keep the signal-to-noise ratio high\n"
"Focus on insights that drive real change\n"
"Organize for clarity and future reference\n"
"Balance tactical details with strategic vision\n"
"\n"
"Note: If the discussion lacks substantial decision points or insights, flag it for deeper exploration next time."
msgstr ""
"Transformeer deze discussie in handige intelligente informatie. Neem de volgende punten in acht:\n"
"Neem de strategische implicaties, niet alleen de sprekerpunten\n"
"Structuur het als een analyse van een denkerleider, niet minuten\n"
"Highlight besluitpunten die conventionele kennis vervant\n"
"Houd de signaal-ruisverhouding hoog\n"
"Focus op inzichten die echt verandering teweeg brengen\n"
"Organiseer voor duidelijkheid en toekomstige referentie\n"
"Balans tactische details met strategische visie\n"
"\n"
"Opmerking: Als de discussie geen substantiële besluitpunten of inzichten bevat, flag het voor een diepere exploratie de volgende keer."

#: src/routes/project/chat/ProjectChatRoute.tsx:354
msgid "Type a message..."
msgstr "Typ een bericht..."

#: src/components/Message.tsx:308
#~ msgid "Type a question here..."
#~ msgstr "Typ hier een vraag..."

#: src/components/Documents.tsx:99
#: src/components/Message.tsx:217
#~ msgid "Type context here..."
#~ msgstr "Typ hier de context..."

#: src/routes/participant/ParticipantConversation.tsx:586
msgid "Type your response here"
msgstr "Typ hier uw reactie"

#: src/components/form/FormLabel.tsx:18
msgid "Unsaved changes"
msgstr "Niet-opgeslagen wijzigingen"

#: src/components/report/UpdateReportModalButton.tsx:65
msgid "Update"
msgstr "Bijwerken"

#: src/components/report/UpdateReportModalButton.tsx:69
#: src/components/report/UpdateReportModalButton.tsx:116
msgid "Update Report"
msgstr "Bijwerken rapport"

#: src/components/report/UpdateReportModalButton.tsx:63
msgid "Update the report to include the latest data"
msgstr "Bijwerken rapport om de meest recente gegevens te bevatten"

#: src/components/report/UpdateReportModalButton.tsx:90
msgid "Update your report to include the latest changes in your project. The link to share the report would remain the same."
msgstr "Bijwerken rapport om de meest recente wijzigingen in uw project te bevatten. De link om het rapport te delen zou hetzelfde blijven."

#: src/components/Documents.tsx:50
#~ msgid "Upload documents"
#~ msgstr "Upload documenten"

#: src/routes/participant/ParticipantConversation.tsx:774
#~ msgid "Upload in progress"
#~ msgstr "Upload bezig"

#: src/components/resource/ResourceAccordion.tsx:23
msgid "Upload resources"
msgstr "Bronnen uploaden"

#: src/routes/project/chat/ProjectChatRoute.tsx:394
msgid "Use Shift + Enter to add a new line"
msgstr "Gebruik Shift + Enter om een nieuwe regel toe te voegen"

#: src/routes/project/library/ProjectLibraryView.tsx:36
#: src/routes/project/library/ProjectLibraryAspect.tsx:67
#: src/components/view/View.tsx:52
msgid "View"
msgstr "View"

#: src/components/participant/ParticipantBody.tsx:165
msgid "View your responses"
msgstr "Bekijk je reacties"

#: src/routes/participant/ParticipantConversation.tsx:969
#~ msgid "Wait {0}:{1}"
#~ msgstr "Wacht {0}:{1}"

#: src/routes/auth/CheckYourEmail.tsx:14
#~ msgid "We have sent you an email with next steps. If you don't see it, check your spam folder."
#~ msgstr "We hebben u een e-mail gestuurd met de volgende stappen. Als u het niet ziet, checkt u uw spammap."

#: src/routes/auth/CheckYourEmail.tsx:14
msgid "We have sent you an email with next steps. If you don't see it, check your spam folder. If you still don't see it, please contact jules@dembrane.com"
msgstr ""

#: src/components/participant/ParticipantBody.tsx:101
msgid "Welcome"
msgstr "Welkom"

#: src/routes/project/chat/ProjectChatRoute.tsx:245
msgid "Welcome to Dembrane Chat! Use the sidebar to select resources and conversations that you want to analyse. Then, you can ask questions about the selected resources and conversations."
msgstr "Welkom bij Dembrane Chat! Gebruik de zijbalk om bronnen en gesprekken te selecteren die u wilt analyseren. Dan kunt u vragen stellen over de geselecteerde bronnen en gesprekken."

#: src/components/common/DembraneLoadingSpinner/index.tsx:22
msgid "Welcome to Dembrane!"
msgstr "Welkom bij Dembrane!"

#: src/routes/project/ProjectsHome.tsx:183
msgid "Welcome to Your Home! Here you can see all your projects and get access to tutorial resources. Currently, you have no projects. Click \"Create\" to configure to get started!"
msgstr "Welkom op je Home! Hier kun je al je projecten bekijken en toegang krijgen tot tutorialbronnen. Momenteel heb je nog geen projecten. Klik op \"Maak\" om te beginnen!"

#: src/routes/auth/Login.tsx:136
msgid "Welcome!"
msgstr "Welkom!"

#: src/components/Message.tsx:393
#~ msgid "What kind of question do you want to ask for this document?"
#~ msgstr "Wat voor soort vraag wil je stellen voor dit document?"

#: src/components/session/SessionSelection.tsx:31
#~ msgid "Workspaces"
#~ msgstr "Werkruimtes"

#: src/components/chat/BaseMessage.tsx:40
msgid "You"
msgstr "Jij"

#: src/routes/participant/ParticipantLogin.tsx:142
#~ msgid "You can use this by yourself to share your own story, or you can record a conversation between several people, which can often be fun and insightful!"
#~ msgstr "Je kan dit in je eentje gebruiken om je eigen verhaal te delen, of je kan een gesprek opnemen tussen meerdere mensen, wat vaak leuk en inzichtelijk kan zijn!"

#: src/components/project/ProjectAnalysisRunStatus.tsx:101
#~ msgid "You have some conversations that have not been processed yet. Regenerate the library to process them."
#~ msgstr "Je hebt enkele gesprekken die nog niet zijn verwerkt. Regenerate de bibliotheek om ze te verwerken."

#: src/routes/participant/ParticipantPostConversation.tsx:51
msgid "You may also choose to record another conversation."
msgstr "Je kunt er ook voor kiezen om een ander gesprek op te nemen."

#: src/components/project/ProjectTranscriptSettings.tsx:18
#~ msgid "You may choose to add a list of proper nouns, names, or other information that may be relevant to the conversation. This will be used to improve the quality of the transcripts."
#~ msgstr "Je kunt er voor kiezen om een lijst met zelfstandige naamwoorden, namen of andere informatie toe te voegen die relevant kan zijn voor het gesprek. Dit wordt gebruikt om de kwaliteit van de transcripties te verbeteren."

#: src/routes/auth/Login.tsx:126
msgid "You must login with the same provider you used to sign up. If you face any issues, please contact support."
msgstr "Je moet inloggen met dezelfde provider die u gebruikte om u aan te melden. Als u problemen ondervindt, neem dan contact op met de ondersteuning."

#: src/components/form/SaveStatus.tsx:55
msgid "Your inputs will be saved automatically."
msgstr "Uw invoer wordt automatisch opgeslagen."

#: src/routes/project/library/ProjectLibrary.tsx:272
msgid "Your library is empty. Create a library to see your first insights."
msgstr "Je bibliotheek is leeg. Maak een bibliotheek om je eerste inzichten te bekijken."

#: src/routes/participant/ParticipantPostConversation.tsx:48
msgid "Your response has been recorded. You may now close this tab."
msgstr "Je reactie is opgenomen. Je kunt dit tabblad nu sluiten."

#: src/components/participant/ParticipantBody.tsx:175
msgid "Your responses"
msgstr "Je reacties"

#: src/components/view/CreateViewForm.tsx:89
msgid "Your view has been created. Please wait as we process and analyse the data."
msgstr "Je weergave is gemaakt. Wacht aub terwijl we de data verwerken en analyseren."

#: src/routes/project/library/ProjectLibrary.tsx:230
msgid "Your Views"
msgstr "Je weergaven"<|MERGE_RESOLUTION|>--- conflicted
+++ resolved
@@ -39,11 +39,7 @@
 msgstr "Er is iets fout gegaan"
 
 #. placeholder {0}: showPreview ? "Hide Preview" : "Show Preview"
-<<<<<<< HEAD
 #: src/components/project/ProjectPortalEditor.tsx:229
-=======
-#: src/components/project/ProjectPortalEditor.tsx:221
->>>>>>> 7aa6579a
 msgid "{0}"
 msgstr "{0}"
 
@@ -276,19 +272,11 @@
 #~ msgid "Ask AI"
 #~ msgstr "Vraag AI"
 
-<<<<<<< HEAD
 #: src/components/project/ProjectPortalEditor.tsx:281
 msgid "Ask for Name?"
 msgstr "Vraag om naam?"
 
 #: src/components/project/ProjectPortalEditor.tsx:294
-=======
-#: src/components/project/ProjectPortalEditor.tsx:273
-msgid "Ask for Name?"
-msgstr "Vraag om naam?"
-
-#: src/components/project/ProjectPortalEditor.tsx:286
->>>>>>> 7aa6579a
 msgid "Ask participants to provide their name when they start a conversation"
 msgstr "Vraag deelnemers om hun naam te geven wanneer ze een gesprek starten"
 
@@ -493,19 +481,17 @@
 msgid "Delete Project"
 msgstr "Verwijder project"
 
-<<<<<<< HEAD
 #: src/components/participant/UserChunkMessage.tsx:56
 msgid "Deleted successfully"
-msgstr ""
+msgstr "Verwijderd succesvol"
 
 #: src/components/project/ProjectPortalEditor.tsx:357
 msgid "Dembrane Echo"
-msgstr ""
-=======
+msgstr "Dembrane Echo"
+
 #: src/components/project/ProjectBasicEdit.tsx:156
-msgid "Dembrane Reply"
-msgstr "Dembrane Reactie"
->>>>>>> 7aa6579a
+#~ msgid "Dembrane Reply"
+#~ msgstr "Dembrane Reactie"
 
 #: src/components/project/ProjectBasicEdit.tsx:82
 #~ msgid "Description"
@@ -549,11 +535,7 @@
 
 #: src/components/conversation/ConversationDangerZone.tsx:50
 msgid "Download Audio"
-<<<<<<< HEAD
-msgstr ""
-=======
 msgstr "Audio downloaden"
->>>>>>> 7aa6579a
 
 #: src/routes/project/conversation/ProjectConversationTranscript.tsx:130
 msgid "Download transcript"
@@ -574,7 +556,7 @@
 #: src/routes/participant/ParticipantConversation.tsx:398
 #: src/routes/participant/ParticipantConversation.tsx:482
 msgid "ECHO"
-msgstr ""
+msgstr "ECHO"
 
 #: src/routes/participant/ParticipantConversation.tsx:549
 #: src/routes/participant/ParticipantConversation.tsx:975
@@ -610,27 +592,23 @@
 msgid "Email verified successfully. You will be redirected to the login page in 5 seconds. If you are not redirected, please click <0>here</0>."
 msgstr "Email is succesvol geverifieerd. Je wordt doorgestuurd naar de inlogpagina in 5 seconden. Als je niet doorgestuurd wordt, klik dan <0>hier</0>."
 
-<<<<<<< HEAD
 #: src/components/project/ProjectPortalEditor.tsx:383
 msgid "Enable Dembrane Echo"
-msgstr ""
+msgstr "Dembrane Echo inschakelen"
+
+#: src/components/project/ProjectBasicEdit.tsx:181
+#~ msgid "Enable Dembrane Reply"
+#~ msgstr "Dembrane Reactie inschakelen"
 
 #: src/components/project/ProjectPortalEditor.tsx:366
 msgid "Enable this feature to allow participants to request AI-powered responses during their conversation. Participants can click \"Echo\" after recording their thoughts to receive contextual feedback, encouraging deeper reflection and engagement. A cooldown period applies between requests."
-msgstr ""
+msgstr "Schakel deze functie in om deelnemers toe te staan om AI-geïnspireerde reacties aan te vragen tijdens hun gesprek. Deelnemers kunnen na het opnemen van hun gedachten op \"Dembrane Echo\" klikken om contextuele feedback te ontvangen, waardoor dieper reflectie en betrokkenheid wordt bevorderd. Een cooldownperiode wordt toegepast tussen aanvragen."
+
+#: src/components/project/ProjectBasicEdit.tsx:165
+#~ msgid "Enable this feature to allow participants to request AI-powered responses during their conversation. Participants can click \"Get Reply\" after recording their thoughts to receive contextual feedback, encouraging deeper reflection and engagement. A cooldown period applies between requests."
+#~ msgstr "Schakel deze functie in om deelnemers toe te staan om AI-geïnspireerde reacties aan te vragen tijdens hun gesprek. Deelnemers kunnen na het opnemen van hun gedachten op \"Dembrane Reactie\" klikken om contextuele feedback te ontvangen, waardoor dieper reflectie en betrokkenheid wordt bevorderd. Een cooldownperiode wordt toegepast tussen aanvragen."
 
 #: src/components/project/ProjectPortalEditor.tsx:264
-=======
-#: src/components/project/ProjectBasicEdit.tsx:181
-msgid "Enable Dembrane Reply"
-msgstr "Dembrane Reactie inschakelen"
-
-#: src/components/project/ProjectBasicEdit.tsx:165
-msgid "Enable this feature to allow participants to request AI-powered responses during their conversation. Participants can click \"Get Reply\" after recording their thoughts to receive contextual feedback, encouraging deeper reflection and engagement. A cooldown period applies between requests."
-msgstr "Schakel deze functie in om deelnemers toe te staan om AI-geïnspireerde reacties aan te vragen tijdens hun gesprek. Deelnemers kunnen na het opnemen van hun gedachten op \"Dembrane Reactie\" klikken om contextuele feedback te ontvangen, waardoor dieper reflectie en betrokkenheid wordt bevorderd. Een cooldownperiode wordt toegepast tussen aanvragen."
-
-#: src/components/project/ProjectPortalEditor.tsx:256
->>>>>>> 7aa6579a
 msgid "English"
 msgstr "Engels"
 
@@ -676,11 +654,7 @@
 #~ msgstr "Voorbeeld: Dit gesprek gaat over [onderwerp]. Belangrijke termen zijn [term1], [term2]. Let speciaal op [specifieke aspect]."
 
 #: src/routes/project/report/ProjectReportRoute.tsx:64
-<<<<<<< HEAD
 #: src/components/project/ProjectPortalEditor.tsx:361
-=======
-#: src/components/project/ProjectBasicEdit.tsx:160
->>>>>>> 7aa6579a
 #: src/components/conversation/MoveConversationButton.tsx:129
 #: src/components/conversation/ConversationDangerZone.tsx:52
 msgid "Experimental"
@@ -692,7 +666,7 @@
 
 #: src/components/participant/UserChunkMessage.tsx:65
 msgid "Failed to delete response"
-msgstr ""
+msgstr "Fout bij het verwijderen van de reactie"
 
 #: src/components/conversation/ConversationAccordion.tsx:473
 msgid "Filter"
@@ -1115,11 +1089,7 @@
 #~ msgid "Page"
 #~ msgstr "Pagina"
 
-<<<<<<< HEAD
 #: src/components/project/ProjectPortalEditor.tsx:461
-=======
-#: src/components/project/ProjectPortalEditor.tsx:381
->>>>>>> 7aa6579a
 msgid "Page Content"
 msgstr "Pagina inhoud"
 
@@ -1127,11 +1097,7 @@
 msgid "Page not found"
 msgstr "Pagina niet gevonden"
 
-<<<<<<< HEAD
 #: src/components/project/ProjectPortalEditor.tsx:438
-=======
-#: src/components/project/ProjectPortalEditor.tsx:358
->>>>>>> 7aa6579a
 msgid "Page Title"
 msgstr "Pagina titel"
 
@@ -1210,7 +1176,7 @@
 
 #: src/routes/participant/ParticipantConversation.tsx:184
 msgid "Please wait {timeStr} before requesting another echo."
-msgstr ""
+msgstr "Wacht {timeStr} voordat u een ander echo aanvraagt."
 
 #: src/routes/participant/ParticipantConversation.tsx:855
 #~ msgid "Please wait {timeStr} before requesting another reply."
@@ -1228,11 +1194,7 @@
 msgid "Please wait while we verify your email address."
 msgstr "Wacht aub terwijl we uw e-mailadres verifiëren."
 
-<<<<<<< HEAD
 #: src/components/project/ProjectPortalEditor.tsx:428
-=======
-#: src/components/project/ProjectPortalEditor.tsx:348
->>>>>>> 7aa6579a
 msgid "Portal Content"
 msgstr "Portal inhoud"
 
@@ -1330,7 +1292,7 @@
 
 #: src/routes/participant/ParticipantConversation.tsx:369
 msgid "Record"
-msgstr ""
+msgstr "Opname starten"
 
 #: src/routes/participant/ParticipantPostConversation.tsx:57
 msgid "Record another conversation"
@@ -1368,15 +1330,9 @@
 msgid "Rename"
 msgstr "Naam wijzigen"
 
-<<<<<<< HEAD
 #: src/components/project/ProjectPortalEditor.tsx:405
 msgid "Reply Prompt"
-msgstr ""
-=======
-#: src/components/project/ProjectBasicEdit.tsx:199
-msgid "Reply Prompt"
 msgstr "Reactie prompt"
->>>>>>> 7aa6579a
 
 #: src/routes/project/report/ProjectReportRoute.tsx:61
 #: src/components/report/ReportRenderer.tsx:72
@@ -1445,7 +1401,7 @@
 
 #: src/components/common/ScrollToBottom.tsx:25
 msgid "Scroll to bottom"
-msgstr ""
+msgstr "Scroll naar beneden"
 
 #: src/components/conversation/MoveConversationButton.tsx:139
 msgid "Search"
@@ -1617,11 +1573,7 @@
 #~ msgid "Thank You Page"
 #~ msgstr "Bedankt Pagina"
 
-<<<<<<< HEAD
 #: src/components/project/ProjectPortalEditor.tsx:491
-=======
-#: src/components/project/ProjectPortalEditor.tsx:411
->>>>>>> 7aa6579a
 msgid "Thank You Page Content"
 msgstr "Bedankt pagina inhoud"
 
@@ -1667,7 +1619,7 @@
 
 #: src/routes/participant/ParticipantConversation.tsx:302
 msgid "Thinking..."
-msgstr ""
+msgstr "Denken..."
 
 #: src/components/project/ProjectPortalEditor.tsx:607
 msgid "This is a live preview of the participant's portal. You will need to refresh the page to see the latest changes."
@@ -1698,19 +1650,11 @@
 #~ msgid "This language will be used for the Participant's Portal, transcription and analysis. To change the language of this application, please use the language picker in the header user menu instead."
 #~ msgstr "Deze taal wordt gebruikt voor de Portal van de deelnemer, transcriptie en analyse. Om de taal van deze toepassing te wijzigen, gebruikt u de taalkiezer in het gebruikersmenu in de header."
 
-<<<<<<< HEAD
 #: src/components/project/ProjectPortalEditor.tsx:501
 msgid "This page is shown after the participant has completed the conversation."
 msgstr "Deze pagina wordt getoond na het voltooien van het gesprek door de deelnemer."
 
 #: src/components/project/ProjectPortalEditor.tsx:471
-=======
-#: src/components/project/ProjectPortalEditor.tsx:421
-msgid "This page is shown after the participant has completed the conversation."
-msgstr "Deze pagina wordt getoond na het voltooien van het gesprek door de deelnemer."
-
-#: src/components/project/ProjectPortalEditor.tsx:391
->>>>>>> 7aa6579a
 msgid "This page is shown to participants when they start a conversation after they successfully complete the tutorial."
 msgstr "Deze pagina wordt getoond aan deelnemers wanneer ze een gesprek starten na het voltooien van de tutorial."
 
@@ -1722,15 +1666,9 @@
 #~ msgid "This project library was generated on {0}."
 #~ msgstr "Deze projectbibliotheek is op {0} gemaakt."
 
-<<<<<<< HEAD
 #: src/components/project/ProjectPortalEditor.tsx:411
 msgid "This prompt guides how the AI responds to participants. Customize it to shape the type of feedback or engagement you want to encourage."
-msgstr ""
-=======
-#: src/components/project/ProjectBasicEdit.tsx:205
-msgid "This prompt guides how the AI responds to participants. Customize it to shape the type of feedback or engagement you want to encourage."
 msgstr "Deze prompt bepaalt hoe de AI reageert op deelnemers. Aanpassen om de soort feedback of betrokkenheid te bepalen die u wilt stimuleren."
->>>>>>> 7aa6579a
 
 #: src/routes/participant/ParticipantReport.tsx:55
 msgid "This report is not yet available. "
@@ -1745,11 +1683,7 @@
 #~ msgid "This summary is AI-generated and brief, for thorough analysis, use the Chat or Library."
 #~ msgstr "Deze samenvatting is AI-gegenereerd en kort, voor een uitgebreide analyse, gebruik de Chat of Bibliotheek."
 
-<<<<<<< HEAD
 #: src/components/project/ProjectPortalEditor.tsx:449
-=======
-#: src/components/project/ProjectPortalEditor.tsx:369
->>>>>>> 7aa6579a
 msgid "This title is shown to participants when they start a conversation"
 msgstr "Deze titel wordt getoond aan deelnemers wanneer ze een gesprek starten"
 
@@ -1936,7 +1870,7 @@
 
 #: src/routes/auth/CheckYourEmail.tsx:14
 msgid "We have sent you an email with next steps. If you don't see it, check your spam folder. If you still don't see it, please contact jules@dembrane.com"
-msgstr ""
+msgstr "We hebben u een e-mail gestuurd met de volgende stappen. Als u het niet ziet, checkt u uw spammap. Als u het nog steeds niet ziet, neem dan contact op met jules@dembrane.com"
 
 #: src/components/participant/ParticipantBody.tsx:101
 msgid "Welcome"
