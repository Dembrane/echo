--- conflicted
+++ resolved
@@ -385,19 +385,11 @@
 msgid "Auto-select"
 msgstr "Automatisch selecteren"
 
-<<<<<<< HEAD
-#: src/lib/query.ts:1619
-msgid "Auto-select disabled"
-msgstr "Automatisch selecteren uitgeschakeld"
-
-#: src/lib/query.ts:1481
-=======
 #: src/components/conversation/hooks/index.ts:534
 msgid "Auto-select disabled"
 msgstr "Automatisch selecteren uitgeschakeld"
 
 #: src/components/conversation/hooks/index.ts:396
->>>>>>> 0985c4ea
 msgid "Auto-select enabled"
 msgstr "Automatisch selecteren ingeschakeld"
 
@@ -565,11 +557,7 @@
 msgid "conversation"
 msgstr "gesprek"
 
-<<<<<<< HEAD
-#: src/lib/query.ts:1482
-=======
 #: src/components/conversation/hooks/index.ts:397
->>>>>>> 0985c4ea
 msgid "Conversation added to chat"
 msgstr "Gesprek toegevoegd aan chat"
 
@@ -581,11 +569,7 @@
 #~ msgid "Conversation processing"
 #~ msgstr "Gesprek wordt verwerkt"
 
-<<<<<<< HEAD
-#: src/lib/query.ts:1620
-=======
 #: src/components/conversation/hooks/index.ts:535
->>>>>>> 0985c4ea
 msgid "Conversation removed from chat"
 msgstr "Gesprek verwijderd uit chat"
 
@@ -953,20 +937,12 @@
 msgid "Failed"
 msgstr "Mislukt"
 
-<<<<<<< HEAD
-#: src/lib/query.ts:1467
-=======
 #: src/components/conversation/hooks/index.ts:382
->>>>>>> 0985c4ea
 msgid "Failed to add conversation to chat"
 msgstr "Fout bij het toevoegen van het gesprek aan de chat"
 
 #. placeholder {0}: error.response?.data?.detail ? `: ${error.response.data.detail}` : ""
-<<<<<<< HEAD
-#: src/lib/query.ts:1459
-=======
 #: src/components/conversation/hooks/index.ts:374
->>>>>>> 0985c4ea
 msgid "Failed to add conversation to chat{0}"
 msgstr "Fout bij het toevoegen van het gesprek aan de chat{0}"
 
@@ -974,15 +950,6 @@
 msgid "Failed to delete response"
 msgstr "Fout bij het verwijderen van de reactie"
 
-<<<<<<< HEAD
-#: src/lib/query.ts:1600
-#: src/lib/query.ts:1606
-msgid "Failed to disable Auto Select for this chat"
-msgstr "Fout bij het uitschakelen van het automatisch selecteren voor deze chat"
-
-#: src/lib/query.ts:1463
-#: src/lib/query.ts:1469
-=======
 #: src/components/conversation/hooks/index.ts:515
 #: src/components/conversation/hooks/index.ts:521
 msgid "Failed to disable Auto Select for this chat"
@@ -990,7 +957,6 @@
 
 #: src/components/conversation/hooks/index.ts:378
 #: src/components/conversation/hooks/index.ts:384
->>>>>>> 0985c4ea
 msgid "Failed to enable Auto Select for this chat"
 msgstr "Fout bij het inschakelen van het automatisch selecteren voor deze chat"
 
@@ -1025,28 +991,16 @@
 msgid "Failed to regenerate the summary. Please try again later."
 msgstr "Fout bij het hergenereren van de samenvatting. Probeer het opnieuw later."
 
-<<<<<<< HEAD
-#: src/lib/query.ts:1604
-=======
 #: src/components/conversation/hooks/index.ts:519
->>>>>>> 0985c4ea
 msgid "Failed to remove conversation from chat"
 msgstr "Fout bij het verwijderen van het gesprek uit de chat"
 
 #. placeholder {0}: error.response?.data?.detail ? `: ${error.response.data.detail}` : ""
-<<<<<<< HEAD
-#: src/lib/query.ts:1596
-msgid "Failed to remove conversation from chat{0}"
-msgstr "Fout bij het verwijderen van het gesprek uit de chat{0}"
-
-#: src/lib/query.ts:2102
-=======
 #: src/components/conversation/hooks/index.ts:511
 msgid "Failed to remove conversation from chat{0}"
 msgstr "Fout bij het verwijderen van het gesprek uit de chat{0}"
 
 #: src/components/conversation/hooks/index.ts:585
->>>>>>> 0985c4ea
 msgid "Failed to retranscribe conversation. Please try again."
 msgstr "Fout bij het hertranscriptie van het gesprek. Probeer het opnieuw."
 
@@ -1346,10 +1300,6 @@
 msgid "loading..."
 msgstr "bezig met laden..."
 
-<<<<<<< HEAD
-#: src/lib/query.ts:1402
-=======
->>>>>>> 0985c4ea
 #: src/components/conversation/ConversationAccordion.tsx:104
 #: src/components/conversation/hooks/index.ts:317
 msgid "Loading..."
@@ -2027,11 +1977,7 @@
 msgid "Retranscribe Conversation"
 msgstr "Hertranscriptie gesprek"
 
-<<<<<<< HEAD
-#: src/lib/query.ts:2098
-=======
 #: src/components/conversation/hooks/index.ts:581
->>>>>>> 0985c4ea
 msgid "Retranscription started. New conversation will be available soon."
 msgstr "Hertranscriptie gestart. Nieuw gesprek wordt binnenkort beschikbaar."
 
