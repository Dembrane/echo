--- conflicted
+++ resolved
@@ -1858,15 +1858,6 @@
 
 #: src/components/participant/ParticipantBody.tsx:185
 msgid ""
-<<<<<<< HEAD
-"Please record your response by clicking the \"Record\" button below. You may also choose to respond in text by clicking the text icon.  \n"
-"**Please keep this screen turned on  \n"
-"(black screen = not recording)**"
-msgstr ""
-"Por favor, graba tu respuesta haciendo clic en el botón \"Grabar\" de abajo. También puedes elegir responder en texto haciendo clic en el icono de texto.  \n"
-"**Por favor, mantén esta pantalla encendida  \n"
-"(pantalla negra = no está grabando)**"
-=======
 "Please record your response by clicking the \"Record\" button below. You may "
 "also choose to respond in text by clicking the text icon.  \n"
 "**Please keep this screen lit up**  \n"
@@ -1876,7 +1867,6 @@
 "También puedes elegir responder en texto haciendo clic en el icono de texto.  \n"
 "**Por favor, mantén esta pantalla encendida**  \n"
 "(pantalla negra = no está grabando)"
->>>>>>> 95cd4cf3
 
 #: src/components/participant/ParticipantBody.tsx:122
 #~ msgid "Please record your response by clicking the \"Start Recording\" button below. You may also choose to respond in text by clicking the text icon."
