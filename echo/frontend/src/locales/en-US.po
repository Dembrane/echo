--- conflicted
+++ resolved
@@ -39,11 +39,7 @@
 msgstr "Something went wrong"
 
 #. placeholder {0}: showPreview ? "Hide Preview" : "Show Preview"
-<<<<<<< HEAD
 #: src/components/project/ProjectPortalEditor.tsx:229
-=======
-#: src/components/project/ProjectPortalEditor.tsx:221
->>>>>>> 7aa6579a
 msgid "{0}"
 msgstr "{0}"
 
@@ -228,19 +224,11 @@
 msgid "Ask"
 msgstr "Ask"
 
-<<<<<<< HEAD
 #: src/components/project/ProjectPortalEditor.tsx:281
 msgid "Ask for Name?"
 msgstr "Ask for Name?"
 
 #: src/components/project/ProjectPortalEditor.tsx:294
-=======
-#: src/components/project/ProjectPortalEditor.tsx:273
-msgid "Ask for Name?"
-msgstr "Ask for Name?"
-
-#: src/components/project/ProjectPortalEditor.tsx:286
->>>>>>> 7aa6579a
 msgid "Ask participants to provide their name when they start a conversation"
 msgstr "Ask participants to provide their name when they start a conversation"
 
@@ -425,7 +413,6 @@
 msgid "Delete Project"
 msgstr "Delete Project"
 
-<<<<<<< HEAD
 #: src/components/participant/UserChunkMessage.tsx:56
 msgid "Deleted successfully"
 msgstr "Deleted successfully"
@@ -433,11 +420,10 @@
 #: src/components/project/ProjectPortalEditor.tsx:357
 msgid "Dembrane Echo"
 msgstr "Dembrane Echo"
-=======
+
 #: src/components/project/ProjectBasicEdit.tsx:156
-msgid "Dembrane Reply"
-msgstr "Dembrane Reply"
->>>>>>> 7aa6579a
+#~ msgid "Dembrane Reply"
+#~ msgstr "Dembrane Reply"
 
 #: src/components/project/ProjectBasicEdit.tsx:82
 #~ msgid "Description"
@@ -518,27 +504,23 @@
 msgid "Email verified successfully. You will be redirected to the login page in 5 seconds. If you are not redirected, please click <0>here</0>."
 msgstr "Email verified successfully. You will be redirected to the login page in 5 seconds. If you are not redirected, please click <0>here</0>."
 
-<<<<<<< HEAD
 #: src/components/project/ProjectPortalEditor.tsx:383
 msgid "Enable Dembrane Echo"
 msgstr "Enable Dembrane Echo"
 
+#: src/components/project/ProjectBasicEdit.tsx:181
+#~ msgid "Enable Dembrane Reply"
+#~ msgstr "Enable Dembrane Reply"
+
 #: src/components/project/ProjectPortalEditor.tsx:366
 msgid "Enable this feature to allow participants to request AI-powered responses during their conversation. Participants can click \"Echo\" after recording their thoughts to receive contextual feedback, encouraging deeper reflection and engagement. A cooldown period applies between requests."
 msgstr "Enable this feature to allow participants to request AI-powered responses during their conversation. Participants can click \"Echo\" after recording their thoughts to receive contextual feedback, encouraging deeper reflection and engagement. A cooldown period applies between requests."
 
+#: src/components/project/ProjectBasicEdit.tsx:165
+#~ msgid "Enable this feature to allow participants to request AI-powered responses during their conversation. Participants can click \"Get Reply\" after recording their thoughts to receive contextual feedback, encouraging deeper reflection and engagement. A cooldown period applies between requests."
+#~ msgstr "Enable this feature to allow participants to request AI-powered responses during their conversation. Participants can click \"Get Reply\" after recording their thoughts to receive contextual feedback, encouraging deeper reflection and engagement. A cooldown period applies between requests."
+
 #: src/components/project/ProjectPortalEditor.tsx:264
-=======
-#: src/components/project/ProjectBasicEdit.tsx:181
-msgid "Enable Dembrane Reply"
-msgstr "Enable Dembrane Reply"
-
-#: src/components/project/ProjectBasicEdit.tsx:165
-msgid "Enable this feature to allow participants to request AI-powered responses during their conversation. Participants can click \"Get Reply\" after recording their thoughts to receive contextual feedback, encouraging deeper reflection and engagement. A cooldown period applies between requests."
-msgstr "Enable this feature to allow participants to request AI-powered responses during their conversation. Participants can click \"Get Reply\" after recording their thoughts to receive contextual feedback, encouraging deeper reflection and engagement. A cooldown period applies between requests."
-
-#: src/components/project/ProjectPortalEditor.tsx:256
->>>>>>> 7aa6579a
 msgid "English"
 msgstr "English"
 
@@ -584,11 +566,7 @@
 #~ msgstr "Example: This conversation is about [topic]. Key terms include [term1], [term2]. Please pay special attention to [specific aspect]."
 
 #: src/routes/project/report/ProjectReportRoute.tsx:64
-<<<<<<< HEAD
 #: src/components/project/ProjectPortalEditor.tsx:361
-=======
-#: src/components/project/ProjectBasicEdit.tsx:160
->>>>>>> 7aa6579a
 #: src/components/conversation/MoveConversationButton.tsx:129
 #: src/components/conversation/ConversationDangerZone.tsx:52
 msgid "Experimental"
@@ -970,11 +948,7 @@
 #~ msgid "Page"
 #~ msgstr "Page"
 
-<<<<<<< HEAD
 #: src/components/project/ProjectPortalEditor.tsx:461
-=======
-#: src/components/project/ProjectPortalEditor.tsx:381
->>>>>>> 7aa6579a
 msgid "Page Content"
 msgstr "Page Content"
 
@@ -982,11 +956,7 @@
 msgid "Page not found"
 msgstr "Page not found"
 
-<<<<<<< HEAD
 #: src/components/project/ProjectPortalEditor.tsx:438
-=======
-#: src/components/project/ProjectPortalEditor.tsx:358
->>>>>>> 7aa6579a
 msgid "Page Title"
 msgstr "Page Title"
 
@@ -1074,11 +1044,7 @@
 msgid "Please wait while we verify your email address."
 msgstr "Please wait while we verify your email address."
 
-<<<<<<< HEAD
 #: src/components/project/ProjectPortalEditor.tsx:428
-=======
-#: src/components/project/ProjectPortalEditor.tsx:348
->>>>>>> 7aa6579a
 msgid "Portal Content"
 msgstr "Portal Content"
 
@@ -1210,11 +1176,7 @@
 msgid "Rename"
 msgstr "Rename"
 
-<<<<<<< HEAD
 #: src/components/project/ProjectPortalEditor.tsx:405
-=======
-#: src/components/project/ProjectBasicEdit.tsx:199
->>>>>>> 7aa6579a
 msgid "Reply Prompt"
 msgstr "Reply Prompt"
 
@@ -1448,11 +1410,7 @@
 #~ msgid "Thank You Page"
 #~ msgstr "Thank You Page"
 
-<<<<<<< HEAD
 #: src/components/project/ProjectPortalEditor.tsx:491
-=======
-#: src/components/project/ProjectPortalEditor.tsx:411
->>>>>>> 7aa6579a
 msgid "Thank You Page Content"
 msgstr "Thank You Page Content"
 
@@ -1521,19 +1479,11 @@
 #~ msgid "This language will be used for the Participant's Portal, transcription and analysis. To change the language of this application, please use the language picker in the header user menu instead."
 #~ msgstr "This language will be used for the Participant's Portal, transcription and analysis. To change the language of this application, please use the language picker in the header user menu instead."
 
-<<<<<<< HEAD
 #: src/components/project/ProjectPortalEditor.tsx:501
 msgid "This page is shown after the participant has completed the conversation."
 msgstr "This page is shown after the participant has completed the conversation."
 
 #: src/components/project/ProjectPortalEditor.tsx:471
-=======
-#: src/components/project/ProjectPortalEditor.tsx:421
-msgid "This page is shown after the participant has completed the conversation."
-msgstr "This page is shown after the participant has completed the conversation."
-
-#: src/components/project/ProjectPortalEditor.tsx:391
->>>>>>> 7aa6579a
 msgid "This page is shown to participants when they start a conversation after they successfully complete the tutorial."
 msgstr "This page is shown to participants when they start a conversation after they successfully complete the tutorial."
 
@@ -1545,11 +1495,7 @@
 #~ msgid "This project library was generated on {0}."
 #~ msgstr "This project library was generated on {0}."
 
-<<<<<<< HEAD
 #: src/components/project/ProjectPortalEditor.tsx:411
-=======
-#: src/components/project/ProjectBasicEdit.tsx:205
->>>>>>> 7aa6579a
 msgid "This prompt guides how the AI responds to participants. Customize it to shape the type of feedback or engagement you want to encourage."
 msgstr "This prompt guides how the AI responds to participants. Customize it to shape the type of feedback or engagement you want to encourage."
 
@@ -1566,11 +1512,7 @@
 #~ msgid "This summary is AI-generated and brief, for thorough analysis, use the Chat or Library."
 #~ msgstr "This summary is AI-generated and brief, for thorough analysis, use the Chat or Library."
 
-<<<<<<< HEAD
 #: src/components/project/ProjectPortalEditor.tsx:449
-=======
-#: src/components/project/ProjectPortalEditor.tsx:369
->>>>>>> 7aa6579a
 msgid "This title is shown to participants when they start a conversation"
 msgstr "This title is shown to participants when they start a conversation"
 
