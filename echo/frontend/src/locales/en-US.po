--- conflicted
+++ resolved
@@ -1903,16 +1903,6 @@
 #~ msgstr "Please provide a concise summary of the following provided in the context."
 
 #: src/components/participant/ParticipantBody.tsx:185
-<<<<<<< HEAD
-msgid ""
-"Please record your response by clicking the \"Record\" button below. You may also choose to respond in text by clicking the text icon.  \n"
-"**Please keep this screen turned on  \n"
-"(black screen = not recording)**"
-msgstr ""
-"Please record your response by clicking the \"Record\" button below. You may also choose to respond in text by clicking the text icon.  \n"
-"**Please keep this screen turned on  \n"
-"(black screen = not recording)**"
-=======
 #~ msgid ""
 "Please record your response by clicking the \"Record\" button below. You may "
 "also choose to respond in text by clicking the text icon.  \n"
@@ -1923,7 +1913,6 @@
 "also choose to respond in text by clicking the text icon.  \n"
 "**Please keep this screen lit up**  \n"
 "(black screen = not recording)"
->>>>>>> 95cd4cf3
 
 #: src/components/participant/ParticipantBody.tsx:122
 #~ msgid "Please record your response by clicking the \"Start Recording\" button below. You may also choose to respond in text by clicking the text icon."
