--- conflicted
+++ resolved
@@ -329,19 +329,11 @@
 msgid "Auto-select"
 msgstr "Auto-select"
 
-<<<<<<< HEAD
-#: src/lib/query.ts:1619
-msgid "Auto-select disabled"
-msgstr "Auto-select disabled"
-
-#: src/lib/query.ts:1481
-=======
 #: src/components/conversation/hooks/index.ts:534
 msgid "Auto-select disabled"
 msgstr "Auto-select disabled"
 
 #: src/components/conversation/hooks/index.ts:396
->>>>>>> 0985c4ea
 msgid "Auto-select enabled"
 msgstr "Auto-select enabled"
 
@@ -509,11 +501,7 @@
 msgid "conversation"
 msgstr "conversation"
 
-<<<<<<< HEAD
-#: src/lib/query.ts:1482
-=======
 #: src/components/conversation/hooks/index.ts:397
->>>>>>> 0985c4ea
 msgid "Conversation added to chat"
 msgstr "Conversation added to chat"
 
@@ -525,11 +513,7 @@
 #~ msgid "Conversation processing"
 #~ msgstr "Conversation processing"
 
-<<<<<<< HEAD
-#: src/lib/query.ts:1620
-=======
 #: src/components/conversation/hooks/index.ts:535
->>>>>>> 0985c4ea
 msgid "Conversation removed from chat"
 msgstr "Conversation removed from chat"
 
@@ -865,20 +849,12 @@
 msgid "Failed"
 msgstr "Failed"
 
-<<<<<<< HEAD
-#: src/lib/query.ts:1467
-=======
 #: src/components/conversation/hooks/index.ts:382
->>>>>>> 0985c4ea
 msgid "Failed to add conversation to chat"
 msgstr "Failed to add conversation to chat"
 
 #. placeholder {0}: error.response?.data?.detail ? `: ${error.response.data.detail}` : ""
-<<<<<<< HEAD
-#: src/lib/query.ts:1459
-=======
 #: src/components/conversation/hooks/index.ts:374
->>>>>>> 0985c4ea
 msgid "Failed to add conversation to chat{0}"
 msgstr "Failed to add conversation to chat{0}"
 
@@ -886,15 +862,6 @@
 msgid "Failed to delete response"
 msgstr "Failed to delete response"
 
-<<<<<<< HEAD
-#: src/lib/query.ts:1600
-#: src/lib/query.ts:1606
-msgid "Failed to disable Auto Select for this chat"
-msgstr "Failed to disable Auto Select for this chat"
-
-#: src/lib/query.ts:1463
-#: src/lib/query.ts:1469
-=======
 #: src/components/conversation/hooks/index.ts:515
 #: src/components/conversation/hooks/index.ts:521
 msgid "Failed to disable Auto Select for this chat"
@@ -902,7 +869,6 @@
 
 #: src/components/conversation/hooks/index.ts:378
 #: src/components/conversation/hooks/index.ts:384
->>>>>>> 0985c4ea
 msgid "Failed to enable Auto Select for this chat"
 msgstr "Failed to enable Auto Select for this chat"
 
@@ -937,28 +903,16 @@
 msgid "Failed to regenerate the summary. Please try again later."
 msgstr "Failed to regenerate the summary. Please try again later."
 
-<<<<<<< HEAD
-#: src/lib/query.ts:1604
-=======
 #: src/components/conversation/hooks/index.ts:519
->>>>>>> 0985c4ea
 msgid "Failed to remove conversation from chat"
 msgstr "Failed to remove conversation from chat"
 
 #. placeholder {0}: error.response?.data?.detail ? `: ${error.response.data.detail}` : ""
-<<<<<<< HEAD
-#: src/lib/query.ts:1596
-msgid "Failed to remove conversation from chat{0}"
-msgstr "Failed to remove conversation from chat{0}"
-
-#: src/lib/query.ts:2102
-=======
 #: src/components/conversation/hooks/index.ts:511
 msgid "Failed to remove conversation from chat{0}"
 msgstr "Failed to remove conversation from chat{0}"
 
 #: src/components/conversation/hooks/index.ts:585
->>>>>>> 0985c4ea
 msgid "Failed to retranscribe conversation. Please try again."
 msgstr "Failed to retranscribe conversation. Please try again."
 
@@ -1221,10 +1175,6 @@
 msgid "loading..."
 msgstr "loading..."
 
-<<<<<<< HEAD
-#: src/lib/query.ts:1402
-=======
->>>>>>> 0985c4ea
 #: src/components/conversation/ConversationAccordion.tsx:104
 #: src/components/conversation/hooks/index.ts:317
 msgid "Loading..."
@@ -1873,11 +1823,7 @@
 msgid "Retranscribe Conversation"
 msgstr "Retranscribe Conversation"
 
-<<<<<<< HEAD
-#: src/lib/query.ts:2098
-=======
 #: src/components/conversation/hooks/index.ts:581
->>>>>>> 0985c4ea
 msgid "Retranscription started. New conversation will be available soon."
 msgstr "Retranscription started. New conversation will be available soon."
 
