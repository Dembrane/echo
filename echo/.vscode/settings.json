{
  "mypy.runUsingActiveInterpreter": true,
  "python.defaultInterpreterPath": "./server/.venv/bin/python",
  "mypy.targets": ["./server/dembrane"],
  "mypy.configFile": "./server/pyproject.toml",
  "[typescript]": {
    "editor.defaultFormatter": "esbenp.prettier-vscode",
    "editor.useTabStops": true,
    "editor.tabSize": 2
  },
  "[python]": {
    "editor.tabSize": 4
  },
  "[typescriptreact]": {
    "editor.defaultFormatter": "esbenp.prettier-vscode",
    "editor.useTabStops": true,
    "editor.tabSize": 4
  },
  "restoreTerminals.runOnStartup": false,
  "restoreTerminals.terminals": [
    {
      "splitTerminals": [
        {
          "name": "server",
          "commands": ["cd server", "source .venv/bin/activate", "./run.sh"]
        }
      ]
    },
    {
      "splitTerminals": [
        {
          "name": "workers",
          "commands": [
            "cd server",
            "source .venv/bin/activate",
            "./run-worker.sh"
          ]
        }
      ]
    },
    {
      "splitTerminals": [
        {
          "name": "admin-dashboard",
          "commands": ["cd frontend", "pnpm run dev"]
        },
        {
          "name": "participant-portal",
          "commands": ["cd frontend", "pnpm run participant:dev"]
        }
      ]
    }
  ],
  "files.eol": "\n",
  "debug.internalConsoleOptions": "neverOpen",
<<<<<<< HEAD
  "python.testing.unittestEnabled": false,
  "python.testing.pytestEnabled": true,
  "python.testing.pytestArgs": [
    "server"
  ]
=======
  "python.linting.pylintEnabled": false,
  "python.linting.mypyEnabled": true,
  "python.linting.enabled": true
>>>>>>> d028a8fb
}<|MERGE_RESOLUTION|>--- conflicted
+++ resolved
@@ -53,15 +53,12 @@
   ],
   "files.eol": "\n",
   "debug.internalConsoleOptions": "neverOpen",
-<<<<<<< HEAD
   "python.testing.unittestEnabled": false,
   "python.testing.pytestEnabled": true,
   "python.testing.pytestArgs": [
     "server"
   ]
-=======
   "python.linting.pylintEnabled": false,
   "python.linting.mypyEnabled": true,
   "python.linting.enabled": true
->>>>>>> d028a8fb
 }