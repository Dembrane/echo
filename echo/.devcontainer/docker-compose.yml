version: '3.8'

services:
  minio:
    image: minio/minio:latest
    ports:
      - 9000:9000
      - 9001:9001
    entrypoint: >
      /bin/sh -c "
      /usr/bin/mc config host add myminio http://minio:9000 ${MINIO_ROOT_USER} ${MINIO_ROOT_PASSWORD};
      /usr/bin/mc mb --ignore-existing myminio/dembrane;
      /usr/bin/mc policy set download myminio/dembrane;
      minio server /mnt/data --console-address ":9001"
      "
    environment:
      - MINIO_ROOT_USER=dembrane
      - MINIO_ROOT_PASSWORD=dembrane
      - MINIO_VOLUMES=/mnt/data
    volumes:
      - ./minio_data:/mnt/data
    restart: unless-stopped

  redis:
    image: 'bitnami/redis:6.2.14'
    environment:
      - ALLOW_EMPTY_PASSWORD=yes
    volumes:
      - ./redis_data:/bitnami/redis/data

  postgres:
    image: pgvector/pgvector:0.6.2-pg16
    restart: unless-stopped
    ports:
      - 5432:5432      
      - 7474:7474  # Neo4j Browser
      - 7687:7687  # Neo4j Bolt protocol
    environment:
      POSTGRES_DB: dembrane
      POSTGRES_USER: dembrane
      POSTGRES_PASSWORD: dembrane
    volumes:
      - ./postgres_data:/var/lib/postgresql/data

  neo4j:
    image: neo4j:latest    
    volumes:
      - ./neo4j_data/logs:/logs
      - ./neo4j_data/config:/config
      - ./neo4j_data/data:/data
      - ./neo4j_data/plugins:/plugins
    environment:
      - NEO4J_AUTH=neo4j/admin@dembrane
    network_mode: service:postgres
    restart: unless-stopped

  directus:
    build:
      context: ../directus
      dockerfile: Dockerfile
    ports:
      - 8055:8055
    volumes:
      - ../directus/uploads:/directus/uploads
    environment:
      - PUBLIC_URL=http://localhost:8055
      - PORT=8055
      - SECRET=secret
      - TELEMETRY=false
      - ADMIN_EMAIL=admin@dembrane.com
      - ADMIN_PASSWORD=admin
      - ADMIN_TOKEN=admin
      - DB_CLIENT=postgres
      - DB_HOST=postgres
      - DB_PORT=5432
      - DB_USER=dembrane
      - DB_PASSWORD=dembrane
      - DB_DATABASE=dembrane
      - WEBSOCKETS_ENABLED=true
      - CORS_ENABLED=true
      - CORS_ORIGIN=http://localhost:5173,http://localhost:5174
      - CORS_CREDENTIALS=true
      - SESSION_COOKIE_SECURE=false
      - SESSION_COOKIE_SAME_SITE=lax
      - USER_INVITE_URL_ALLOW_LIST=http://localhost:5173/invite
      - USER_REGISTER_URL_ALLOW_LIST=http://localhost:5173/verify-email
      - PASSWORD_RESET_URL_ALLOW_LIST=http://localhost:5173/password-reset
      - STORAGE_LOCATIONS=local,s3
      - STORAGE_S3_KEY=dembrane
      - STORAGE_S3_SECRET=dembrane
      - STORAGE_S3_BUCKET=dembrane
      - STORAGE_S3_ENDPOINT=http://minio:9000

    depends_on:
      - postgres
      - redis

  devcontainer:
    build:
      context: ../server
      dockerfile: Dockerfile
      target: base
    environment:
      - DIRECTUS_SECRET=secret
      - DIRECTUS_TOKEN=admin
      - DATABASE_URL=postgresql+psycopg://dembrane:dembrane@postgres:5432/dembrane
      - REDIS_URL=redis://redis:6379
      - API_BASE_URL=http://localhost:8000
      - ADMIN_BASE_URL=http://localhost:5173
      - PARTICIPANT_BASE_URL=http://localhost:5174
      - DIRECTUS_BASE_URL=http://directus:8055
      - DEBUG_MODE=1
      - DISABLE_SENTRY=1
      - SERVE_API_DOCS=1
      - DISABLE_REDACTION=1
<<<<<<< HEAD
      - NEO4J_URL=bolt://neo4j:7687
      
=======
      - STORAGE_S3_KEY=dembrane
      - STORAGE_S3_SECRET=dembrane
      - STORAGE_S3_BUCKET=dembrane
      - STORAGE_S3_ENDPOINT=http://minio:9000
>>>>>>> 6b8963fd
    volumes:
      - ../..:/workspaces:cached
      - /var/run/docker.sock:/var/run/docker.sock
    network_mode: service:postgres
    command: sleep infinity
    depends_on:
      - postgres
      - redis
      - neo4j

<|MERGE_RESOLUTION|>--- conflicted
+++ resolved
@@ -113,15 +113,12 @@
       - DISABLE_SENTRY=1
       - SERVE_API_DOCS=1
       - DISABLE_REDACTION=1
-<<<<<<< HEAD
-      - NEO4J_URL=bolt://neo4j:7687
-      
-=======
       - STORAGE_S3_KEY=dembrane
       - STORAGE_S3_SECRET=dembrane
       - STORAGE_S3_BUCKET=dembrane
       - STORAGE_S3_ENDPOINT=http://minio:9000
->>>>>>> 6b8963fd
+      - NEO4J_URL=bolt://neo4j:7687
+      
     volumes:
       - ../..:/workspaces:cached
       - /var/run/docker.sock:/var/run/docker.sock
