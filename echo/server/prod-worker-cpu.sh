--- conflicted
+++ resolved
@@ -1,7 +1,4 @@
 #!/bin/bash
-<<<<<<< HEAD
-dramatiq --queues cpu --processes 8 --threads 1 dembrane.tasks
-=======
 echo "Starting CPU Workers (Kubernetes mode)"
 
 PROCESSES=${CPU_WORKER_PROCESSES:-8}
@@ -18,5 +15,4 @@
   --threads "$THREADS" \
   --watch . \
   --watch-use-polling \
-  dembrane.tasks
->>>>>>> 78dc3f7e
+  dembrane.tasks