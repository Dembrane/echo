--- conflicted
+++ resolved
@@ -197,13 +197,9 @@
     ), "RUNPOD_WHISPER_PRIORITY_BASE_URL environment variable is not set"
     logger.debug(f"RUNPOD_WHISPER_PRIORITY_BASE_URL: {RUNPOD_WHISPER_PRIORITY_BASE_URL}")
 
-<<<<<<< HEAD
-RUNPOD_WHISPER_MAX_REQUEST_THRESHOLD = int(str(os.environ.get("RUNPOD_WHISPER_MAX_REQUEST_THRESHOLD", 30)))
-=======
 RUNPOD_WHISPER_MAX_REQUEST_THRESHOLD = int(
     str(os.environ.get("RUNPOD_WHISPER_MAX_REQUEST_THRESHOLD"))
 )
->>>>>>> 9709ea03
 if ENABLE_RUNPOD_WHISPER_TRANSCRIPTION:
     assert (
         RUNPOD_WHISPER_MAX_REQUEST_THRESHOLD
