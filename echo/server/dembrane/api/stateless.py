import os
from logging import getLogger

import nest_asyncio
from fastapi import APIRouter, HTTPException
from litellm import completion
<<<<<<< HEAD
from pydantic import BaseModel
from lightrag.lightrag import QueryParam
from lightrag.kg.postgres_impl import PostgreSQLDB
from lightrag.kg.shared_storage import initialize_pipeline_status

from dembrane.rag import RAGManager, get_rag
from dembrane.api.dependency_auth import DependencyDirectusSession
from dembrane.audio_lightrag.utils.lightrag_utils import (
    upsert_transcript,
    fetch_query_transcript,
)

nest_asyncio.apply()
=======

from dembrane.prompts import render_prompt
>>>>>>> 159cbcde

logger = getLogger("api.stateless")

StatelessRouter = APIRouter(tags=["stateless"])

postgres_config = {
    "host": os.environ["POSTGRES_HOST"],
    "port": os.environ["POSTGRES_PORT"],
    "user": os.environ["POSTGRES_USER"],
    "password": os.environ["POSTGRES_PASSWORD"],
    "database": os.environ["POSTGRES_DATABASE"],
}

postgres_db = PostgreSQLDB(config=postgres_config)

<<<<<<< HEAD
class TranscriptRequest(BaseModel):
    system_prompt: str | None = None
    transcript: str
    language: str | None = None


class TranscriptResponse(BaseModel):
    summary: str

@StatelessRouter.post("/summarize")
async def summarize_conversation_transcript(
    # auth: DependencyDirectusSession,
    body: TranscriptRequest,
) -> TranscriptResponse:
    # Use the provided transcript and system prompt (if any) for processing
    system_prompt = body.system_prompt
    transcript = body.transcript

    # Generate a summary from the transcript (placeholder logic)
    summary = generate_summary(transcript, system_prompt, body.language)

    # Return the full transcript as a single string
    return TranscriptResponse(summary=summary)


def generate_summary(transcript: str, system_prompt: str | None, language: str | None) -> str:
=======
def generate_summary(transcript: str, language: str | None) -> str:
>>>>>>> 159cbcde
    """
    Generate a summary of the transcript using LangChain and a custom API endpoint.

    Args:
        transcript (str): The conversation transcript to summarize.
        language (str | None): The language of the transcript.

    Returns:
        str: The generated summary.
    """
    # Prepare the prompt template
    prompt = render_prompt(
        "generate_conversation_summary",
        language if language else "en",
        {"quote_text_joined": transcript},
    )

    # Call the model over the provided API endpoint
    response = completion(
        model="anthropic/claude-3-5-sonnet-20240620",
        messages=[
            {
                "content": prompt,
                "role": "user",
            }
        ],
    )

    response_content = response["choices"][0]["message"]["content"]

    return response_content

def validate_segment_id(echo_segment_ids: list[str] | None) -> bool:
    if echo_segment_ids is None:
        return True 
    try:
        [int(id) for id in echo_segment_ids]
        return True
    except Exception as e:
        raise HTTPException(status_code=400, detail="Invalid segment ID") from e

class InsertRequest(BaseModel):
    content: str | list[str]
    transcripts: list[str]
    echo_segment_id: str | None = None

class InsertResponse(BaseModel):
    status: str
    result: dict


@StatelessRouter.post("/rag/insert")
async def insert_item(payload: InsertRequest,
                      session: DependencyDirectusSession #Needed for fake auth
                      ) -> InsertResponse:
    if not RAGManager.is_initialized():
        await RAGManager.initialize()
    rag = get_rag()
    await initialize_pipeline_status()
    if rag is None:
        raise HTTPException(status_code=500, detail="RAG object not initialized")
    try:
        
        if isinstance(payload.echo_segment_id, str):
            echo_segment_ids = [payload.echo_segment_id]
        else:
            echo_segment_ids = None

        if validate_segment_id(echo_segment_ids):
            rag.insert(payload.content, 
                    ids=echo_segment_ids)
            await postgres_db.initdb()
            for transcript in payload.transcripts:
                await upsert_transcript(postgres_db, 
                                    document_id = str(payload.echo_segment_id), 
                                    content = transcript)
            result = {"status": "inserted", "content": payload.content}
            return InsertResponse(status="success", result=result)
        else:
            raise HTTPException(status_code=400, detail="Invalid segment ID")
    except Exception as e:
        logger.exception("Insert operation failed")
        raise HTTPException(status_code=500, detail=str(e)) from e


class QueryRequest(BaseModel):
    query: str
    echo_segment_ids: list[str] | None = None
    get_transcripts: bool = False

class QueryResponse(BaseModel):
    status: str
    result: str
    transcripts: list[str]

@StatelessRouter.post("/rag/query")
async def query_item(payload: QueryRequest,
                     session: DependencyDirectusSession  #Needed for fake auth
                     ) -> QueryResponse:
    if not RAGManager.is_initialized():
        await RAGManager.initialize()
    rag = get_rag()
    await initialize_pipeline_status()
    if rag is None:
        raise HTTPException(status_code=500, detail="RAG object not initialized")
    try:
        if isinstance(payload.echo_segment_ids, list):
            echo_segment_ids = payload.echo_segment_ids 
        else:
            echo_segment_ids = None
        
        if validate_segment_id(echo_segment_ids):
            result = rag.query(payload.query, param=QueryParam(mode="mix", 
                                                            ids=echo_segment_ids if echo_segment_ids else None))
            if payload.get_transcripts:
                await postgres_db.initdb()
                transcripts = await fetch_query_transcript(postgres_db, 
                                                str(result), 
                                                ids = echo_segment_ids if echo_segment_ids else None)
                transcript_contents = [t['content'] for t in transcripts] if isinstance(transcripts, list)  else [transcripts['content']] # type: ignore
            else:
                transcript_contents = []
            return QueryResponse(status="success", result=result, transcripts=transcript_contents)
        else:
            raise HTTPException(status_code=400, detail="Invalid segment ID")
    except Exception as e:
        logger.exception("Query operation failed")
        raise HTTPException(status_code=500, detail=str(e)) from e
    
    <|MERGE_RESOLUTION|>--- conflicted
+++ resolved
@@ -4,8 +4,8 @@
 import nest_asyncio
 from fastapi import APIRouter, HTTPException
 from litellm import completion
-<<<<<<< HEAD
-from pydantic import BaseModel
+
+from dembrane.prompts import render_prompt
 from lightrag.lightrag import QueryParam
 from lightrag.kg.postgres_impl import PostgreSQLDB
 from lightrag.kg.shared_storage import initialize_pipeline_status
@@ -18,10 +18,6 @@
 )
 
 nest_asyncio.apply()
-=======
-
-from dembrane.prompts import render_prompt
->>>>>>> 159cbcde
 
 logger = getLogger("api.stateless")
 
@@ -37,36 +33,7 @@
 
 postgres_db = PostgreSQLDB(config=postgres_config)
 
-<<<<<<< HEAD
-class TranscriptRequest(BaseModel):
-    system_prompt: str | None = None
-    transcript: str
-    language: str | None = None
-
-
-class TranscriptResponse(BaseModel):
-    summary: str
-
-@StatelessRouter.post("/summarize")
-async def summarize_conversation_transcript(
-    # auth: DependencyDirectusSession,
-    body: TranscriptRequest,
-) -> TranscriptResponse:
-    # Use the provided transcript and system prompt (if any) for processing
-    system_prompt = body.system_prompt
-    transcript = body.transcript
-
-    # Generate a summary from the transcript (placeholder logic)
-    summary = generate_summary(transcript, system_prompt, body.language)
-
-    # Return the full transcript as a single string
-    return TranscriptResponse(summary=summary)
-
-
-def generate_summary(transcript: str, system_prompt: str | None, language: str | None) -> str:
-=======
 def generate_summary(transcript: str, language: str | None) -> str:
->>>>>>> 159cbcde
     """
     Generate a summary of the transcript using LangChain and a custom API endpoint.
 
