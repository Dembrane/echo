import os
from logging import getLogger

from fastapi import Request, APIRouter, HTTPException
from litellm import completion
from pydantic import BaseModel
<<<<<<< HEAD
from langchain.prompts import ChatPromptTemplate, HumanMessagePromptTemplate
from lightrag.lightrag import QueryParam
from lightrag.kg.postgres_impl import PostgreSQLDB

from dembrane.audio_lightrag.utils.lightrag_utils import (
    upsert_transcript,
    fetch_query_transcript,
)
=======
>>>>>>> fe92a9ea

logger = getLogger("api.stateless")

StatelessRouter = APIRouter(tags=["stateless"])

postgres_config = {
    "host": os.environ["POSTGRES_HOST"],
    "port": os.environ["POSTGRES_PORT"],
    "user": os.environ["POSTGRES_USER"],
    "password": os.environ["POSTGRES_PASSWORD"],
    "database": os.environ["POSTGRES_DATABASE"],
}

postgres_db = PostgreSQLDB(config=postgres_config)

class TranscriptRequest(BaseModel):
    system_prompt: str | None = None
    transcript: str
    language: str | None = None


class TranscriptResponse(BaseModel):
    summary: str


class InsertRequest(BaseModel):
    content: str | list[str]
    transcripts: list[str]
    id: str | list[str] | None = None

class InsertResponse(BaseModel):
    status: str
    result: dict


class QueryRequest(BaseModel):
    query: str
    id: str | list[str] | None = None

class QueryResponse(BaseModel):
    status: str
    result: str
    transcripts: list[str]


@StatelessRouter.post("/summarize")
async def summarize_conversation_transcript(
    # auth: DependencyDirectusSession,
    body: TranscriptRequest,
) -> TranscriptResponse:
    # Use the provided transcript and system prompt (if any) for processing
    system_prompt = body.system_prompt
    transcript = body.transcript

    # Generate a summary from the transcript (placeholder logic)
    summary = generate_summary(transcript, system_prompt, body.language)

    # Return the full transcript as a single string
    return TranscriptResponse(summary=summary)


def generate_summary(transcript: str, system_prompt: str | None, language: str | None) -> str:
    """
    Generate a summary of the transcript using LangChain and a custom API endpoint.

    Args:
        transcript (str): The conversation transcript to summarize.
        system_prompt (str | None): Additional context or instructions for the summary.

    Returns:
        str: The generated summary.
    """
    # Prepare the prompt template
    base_prompt = f"You are a helpful assistant. Please provide a summary of the following transcript. Only return the summary itself, do not include any other text. Focus on the most interesting/surprise invoking points of the text. Ignore any personal information. The language of the summary must be in {language}."
    if system_prompt:
        base_prompt += f"\nContext (ignore if None): {system_prompt}"

    final_prompt = f"{base_prompt}\n\n{transcript}"

    # Call the model over the provided API endpoint
    response = completion(
        # model="ollama/llama3.1:8b",
        # api_base="https://llm-demo.ai-hackathon.haven.vng.cloud",
        model="anthropic/claude-3-5-sonnet-20240620",
        messages=[
            {
                "content": final_prompt,
                "role": "user",
            }
        ],
    )

    response_content = response["choices"][0]["message"]["content"]

    return response_content


@StatelessRouter.post("/rag/insert")
async def insert_item(request: Request, payload: InsertRequest) -> InsertResponse:
    rag = request.app.state.rag
    if rag is None:
        raise HTTPException(status_code=500, detail="RAG object not initialized")
    try:
        # Insert the content and create a default result dictionary
        # rag.insert("TEXT1", ids=["ID_FOR_TEXT1"])
        rag.insert(payload.content, ids=[payload.id])
        for transcript in payload.transcripts:
            await upsert_transcript(postgres_db, 
                                document_id = str(payload.id), 
                                content = transcript)
        result = {"status": "inserted", "content": payload.content}
        return InsertResponse(status="success", result=result)
    except Exception as e:
        logger.exception("Insert operation failed")
        raise HTTPException(status_code=500, detail=str(e)) from e


@StatelessRouter.post("/rag/query")
async def query_item(request: Request, payload: QueryRequest) -> QueryResponse:
    rag = request.app.state.rag
    if rag is None:
        raise HTTPException(status_code=500, detail="RAG object not initialized")
    try:
        result = rag.query(payload.query, param=QueryParam(mode="local"))
        transcripts = await fetch_query_transcript(postgres_db, 
                                            str(result), 
                                            ids = payload.id if payload.id else None)
        return QueryResponse(status="success", result=result, transcripts=transcripts)
    except Exception as e:
        logger.exception("Query operation failed")
        raise HTTPException(status_code=500, detail=str(e)) from e<|MERGE_RESOLUTION|>--- conflicted
+++ resolved
@@ -4,17 +4,6 @@
 from fastapi import Request, APIRouter, HTTPException
 from litellm import completion
 from pydantic import BaseModel
-<<<<<<< HEAD
-from langchain.prompts import ChatPromptTemplate, HumanMessagePromptTemplate
-from lightrag.lightrag import QueryParam
-from lightrag.kg.postgres_impl import PostgreSQLDB
-
-from dembrane.audio_lightrag.utils.lightrag_utils import (
-    upsert_transcript,
-    fetch_query_transcript,
-)
-=======
->>>>>>> fe92a9ea
 
 logger = getLogger("api.stateless")
 
