--- conflicted
+++ resolved
@@ -359,26 +359,8 @@
                     "status": "archived",
                 },
             )["data"]
-<<<<<<< HEAD
     
     report = await run_in_thread_pool(_create_report)
-    return report
-=======
-        return report
-    except Exception as e:
-        raise e
-
-    with directus_client_context() as client:
-        report = client.create_item(
-            "project_report",
-            item_data={
-                "content": report_content_response,
-                "project_id": project_id,
-                "language": language,
-                "status": "archived",
-            },
-        )["data"]
-
     return report
 
 
@@ -403,5 +385,4 @@
         **overrides,
     )
 
-    return new_project_id
->>>>>>> cb9e2db5
+    return new_project_id