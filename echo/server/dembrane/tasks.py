--- conflicted
+++ resolved
@@ -749,11 +749,17 @@
         try: 
             transcript_str = ""
 
-            for chunk in conversation_data["chunks"]:
+        for chunk in conversation_data["chunks"]:
+            if chunk["transcript"] is not None:
                 transcript_str += chunk["transcript"]
 
+        if transcript_str == "":
+            logger.info(
+                f"transcript is empty for conversation: {conversation_id}. so not generating summary"
+            )
+        else:
             summary = generate_summary(transcript_str, None, language if language else "nl")
-            
+
             directus.update_item(
                 collection_name="conversation",
                 item_id=conversation_id,
@@ -761,35 +767,8 @@
                     "summary": summary,
                 },
             )
-        except Exception as e:
-            logger.error(f"Error: {e}")
-            pass
-
-<<<<<<< HEAD
-        if os.getenv("ENABLE_AUDIO_LIGHTRAG_INPUT"):
+        if os.getenv("ENABLE_AUDIO_LIGHTRAG_INPUT") and transcript_str != "":
             run_etl_pipeline_audio_lightrag([conversation_id])
-=======
-        transcript_str = ""
-
-        for chunk in conversation_data["chunks"]:
-            if chunk["transcript"] is not None:
-                transcript_str += chunk["transcript"]
-
-        if transcript_str == "":
-            logger.info(
-                f"transcript is empty for conversation: {conversation_id}. so not generating summary"
-            )
-        else:
-            summary = generate_summary(transcript_str, None, language if language else "nl")
-
-            directus.update_item(
-                collection_name="conversation",
-                item_id=conversation_id,
-                item_data={
-                    "summary": summary,
-                },
-            )
->>>>>>> c5de805b
 
     except Exception as e:
         logger.error(f"Error: {e}")
